--- conflicted
+++ resolved
@@ -891,23 +891,17 @@
         // TODO: (possibly) implement more cases for 3-way
         (num_way() == NumWay::_3 && (can_threshold_tc_(tc_try) ||
                                      ComputeMethod::CPU == compute_method_))) &&
-<<<<<<< HEAD
-      ((BuildHas::CUDA && compute_capability_cache_ <= 750) ||
-       (ComputeMethod::GPU == compute_method_ && TC::B1 == tc_try)) &&
-      // !(ComputeMethod::GPU == compute_method_ && TC::B1 == tc_try)) &&
-      // Can only do if using 1-bit TC (check HW elsewhere) or if nonlinalg.
-      (can_use_xor_nonlinalg || TC::B1 == tc_try);
-    //printf("metric_type_=%d can_use_xor sparse=%d !can_use_threshold_detector=%d num_way=%d can_threshold_tc=%d can_use_xor_nonlinalg=%d TC::B1=%d tc_try=%d result=%d\n",
-    //       metric_type_,sparse(),!can_use_threshold_detector(tc_try),num_way(),can_threshold_tc_(tc_try),
-    //	   can_use_xor_nonlinalg,TC::B1,tc_try,result);
-=======
         // Have Ampere use standard GEMM.
         ((BuildHas::CUDA && compute_capability_cache_ <= 750) ||
         //((BuildHas::CUDA && compute_capability_cache_ <= 800) ||
-         !(ComputeMethod::GPU == compute_method_ && TC::B1 == tc_try)) &&
+         (ComputeMethod::GPU == compute_method_ && TC::B1 == tc_try)) &&
+	//!(ComputeMethod::GPU == compute_method_ && TC::B1 == tc_try)) &&
         // Can only do if using 1-bit TC (check HW elsewhere) or if nonlinalg.
         (can_use_xor_nonlinalg || TC::B1 == tc_try);
->>>>>>> baf7ab09
+     //printf("metric_type_=%d can_use_xor sparse=%d !can_use_threshold_detector=%d num_way=%d can_threshold_tc=%d can_use_xor_nonlinalg=%d TC::B1=%d tc_try=%d result=%d\n",
+    //       metric_type_,sparse(),!can_use_threshold_detector(tc_try),num_way(),can_threshold_tc_(tc_try),
+    //     can_use_xor_nonlinalg,TC::B1,tc_try,result);
+
     return result;
   }
 
