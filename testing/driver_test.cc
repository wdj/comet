--- conflicted
+++ resolved
@@ -2955,15 +2955,9 @@
 
 BEGIN_TESTS
 
-<<<<<<< HEAD
 #if 0
-TEST(DriverTest, b1_gemm) {
-  DriverTest_b1_gemm_();
-=======
-#if 1
 TEST(DriverTest, subbyte_gemm) {
   DriverTest_subbyte_gemm_();
->>>>>>> 48354bfb
 }
 
 TEST(DriverTest, threshold) {
@@ -3003,11 +2997,11 @@
 }
 #endif
 
+#if 0
 TEST(DriverTest, czek2) {
   DriverTest_czek2_();
 }
 
-#if 0
 TEST(DriverTest, czek3) {
   DriverTest_czek3_();
 }
