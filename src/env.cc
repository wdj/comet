--- conflicted
+++ resolved
@@ -587,28 +587,17 @@
 
   if(printdetails) printf("In can_run result=%d\n",(int)result);
 
-<<<<<<< HEAD
-  if (compute_method_ == ComputeMethod::REF) {
-    result = result && !is_try_tc_(tc_try);
-    if(printdetails) printf("ComputeMethod::REF result=%d\n",(int)result);
-  }
-  
-=======
   // Reference methods never use linalg or tc packages.
   if (compute_method_ == ComputeMethod::REF)
     result = result && !is_try_tc_(tc_try) && !is_using_linalg();
+    if(printdetails) printf("ComputeMethod::REF result=%d\n",(int)result);
 
   // MPI requirements.
->>>>>>> 48ad0a55
   if (make_comms_) {
     result = result && num_proc_ <= System::num_proc();
     if (num_proc_ > 1)
       result = result && BuildHas::MPI;
-<<<<<<< HEAD
-    }
     if(printdetails) printf("make_comms_ result=%d\n",(int)result);
-=======
->>>>>>> 48ad0a55
   }
 
   // Can use tc package only for bitwise methods.
@@ -665,15 +654,6 @@
                   //|| (BuildHas::HIP && System::compute_capability() >= 908));
   }
 
-<<<<<<< HEAD
-  // TODO: determine, set correct values for HIP, if any.
-  if (is_metric_type_bitwise() && is_compute_method_gpu() && TC::INT8 == tc_try) {
-    result = result && ((BuildHas::CUDA && System::compute_capability() >= 750)
-                     //|| (BuildHas::HIP && System::compute_capability() >= 1000));
-                     //|| (BuildHas::HIP && System::compute_capability() >= 908));
-                     || (BuildHas::HIP && System::compute_capability() >= 906));
-    if(printdetails) printf("Check INT8 result=%d\n",(int)result);
-=======
   if (is_metric_type_bitwise() && is_compute_method_gpu() &&
       TC::INT8 == tc_try) {
     // ISSUE: may need to adjust HIP compute capability here.
@@ -682,7 +662,7 @@
                   //|| (BuildHas::HIP && System::compute_capability() >= 1000));
                   //|| (BuildHas::HIP && System::compute_capability() >= 908));
                     || (BuildHas::HIP && System::compute_capability() >= 906));
->>>>>>> 48ad0a55
+    if(printdetails) printf("Check INT8 result=%d\n",(int)result);
   }
 
   if (is_metric_type_bitwise() && is_compute_method_gpu() && TC::B1 == tc_try) {
@@ -692,18 +672,6 @@
     result = result && ((BuildHas::CUDA && System::compute_capability() >= 700)
                      || (BuildHas::HIP && System::compute_capability() >= 1000))
                     && can_use_xor_(tc_try);
-<<<<<<< HEAD
-//    result = result && ((BuildHas::CUDA && System::compute_capability() >= 750)
-//                     || (BuildHas::HIP && System::compute_capability() >= 1000))
-//                    && can_use_xor_(tc_try);
-    if(printdetails) printf("Check B1 use_xor=%d result=%d\n",(int)can_use_xor_(tc_try),(int)result);
-  }
-
-  if (is_compute_method_gpu() && (!is_metric_type_bitwise()
-      || (is_metric_type_bitwise() && !is_try_tc_(tc_try)))) {
-    result = result && BuildHas::MAGMA;
-=======
->>>>>>> 48ad0a55
   }
   if(printdetails) printf("At end: result=%d\n",(int)result);
 
