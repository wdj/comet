--- conflicted
+++ resolved
@@ -2788,15 +2788,9 @@
 
 BEGIN_TESTS
 
-<<<<<<< HEAD
-/*#if 1
-TEST(DriverTest, b1_xor_gemm) {
-  DriverTest_b1_xor_gemm_();
-=======
 #if 1
 TEST(DriverTest, b1_gemm) {
   DriverTest_b1_gemm_();
->>>>>>> 076ab56c
 }
 
 TEST(DriverTest, threshold) {
@@ -2854,29 +2848,21 @@
 
 TEST(DriverTest, duo2) {
   DriverTest_duo2_();
-}*/
-
-<<<<<<< HEAD
-/*TEST(DriverTest, duo3) {
-=======
+}
+
 #if 1
 TEST(DriverTest, duo3) {
->>>>>>> 076ab56c
   DriverTest_duo3_();
-}*/
+}
 
 TEST(DriverTest, duo2_tc) {
   DriverTest_duo2_b1_();
 }
-<<<<<<< HEAD
-//#endif
+#endif
 
 /*TEST(DriverTest, create_input_files) {
   DriverTest_create_input_files();
 }*/
-=======
-#endif
->>>>>>> 076ab56c
 
 END_TESTS
 
