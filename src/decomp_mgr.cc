//-----------------------------------------------------------------------------
/*!
 * \file   decomp_mgr.hh
 * \author Wayne Joubert
 * \date   Tue Aug  8 19:58:57 EDT 2017
 * \brief  Define distribution of vectors to MPI ranks, padding needed, etc.
 */
//-----------------------------------------------------------------------------
/*-----------------------------------------------------------------------------

Copyright 2020, UT-Battelle, LLC

Redistribution and use in source and binary forms, with or without
modification, are permitted provided that the following conditions are met:

1. Redistributions of source code must retain the above copyright notice, this
list of conditions and the following disclaimer.

2. Redistributions in binary form must reproduce the above copyright notice,
this list of conditions and the following disclaimer in the documentation
and/or other materials provided with the distribution.

THIS SOFTWARE IS PROVIDED BY THE COPYRIGHT HOLDERS AND CONTRIBUTORS "AS IS"
AND ANY EXPRESS OR IMPLIED WARRANTIES, INCLUDING, BUT NOT LIMITED TO, THE
IMPLIED WARRANTIES OF MERCHANTABILITY AND FITNESS FOR A PARTICULAR PURPOSE ARE
DISCLAIMED. IN NO EVENT SHALL THE COPYRIGHT HOLDER OR CONTRIBUTORS BE LIABLE
FOR ANY DIRECT, INDIRECT, INCIDENTAL, SPECIAL, EXEMPLARY, OR CONSEQUENTIAL
DAMAGES (INCLUDING, BUT NOT LIMITED TO, PROCUREMENT OF SUBSTITUTE GOODS OR
SERVICES; LOSS OF USE, DATA, OR PROFITS; OR BUSINESS INTERRUPTION) HOWEVER
CAUSED AND ON ANY THEORY OF LIABILITY, WHETHER IN CONTRACT, STRICT LIABILITY,
OR TORT (INCLUDING NEGLIGENCE OR OTHERWISE) ARISING IN ANY WAY OUT OF THE USE
OF THIS SOFTWARE, EVEN IF ADVISED OF THE POSSIBILITY OF SUCH DAMAGE.

-----------------------------------------------------------------------------*/

#include "cstdint"
#include "string.h"

#include "mpi.h"

#include "env.hh"
#include "tc.hh"
#include "decomp_mgr.hh"

//=============================================================================

namespace comet {

//-----------------------------------------------------------------------------

size_t gm_num_vector_local_required(size_t num_vector_active_local,
                                    CEnv* const env) {
  COMET_INSIST(env);
  // NOTE: this function should receive the same num_vector_active_local
  // and give the same result independent of MPI rank.

  const size_t factor = tc_gemm_vaxis_divisibility_required(*env);

  const bool need_divisible_by_6 = env->num_way() == NumWay::_3 &&
                                   env->all2all() &&
                                   env->num_proc_vector() > 2;

  const size_t lcm = (! need_divisible_by_6) ? factor :
                     factor % 2 == 0 ? 3 * factor : 6 * factor;

<<<<<<< HEAD
  if(env->print_details()) printf("factor_4=%zu lcm=%zu total=%zu\n",factor_4,lcm,utils::ceil(num_vector_active_local, lcm)*lcm);
  return utils::ceil(num_vector_active_local, lcm)*lcm;
=======
  return utils::ceil(num_vector_active_local, lcm) * lcm;
>>>>>>> 1d9e7618
}

//-----------------------------------------------------------------------------
// Set to null

GMDecompMgr GMDecompMgr_null() {
  GMDecompMgr result;
  memset((void*)&result, 0, sizeof(result));
  return result;
}

//-----------------------------------------------------------------------------
// (Pseudo) constructor

void GMDecompMgr_create(GMDecompMgr* dm,
                        bool fields_by_local,
                        bool vectors_by_local,
                        size_t num_field_specifier,
                        size_t num_vector_specifier,
                        int vectors_data_type_id,
                        CEnv* env) {
  COMET_INSIST(dm && env);

  if (! env->is_proc_active()) {
    *dm = GMDecompMgr_null();
    return;
  }

  if(env->print_details()) printf("In DecompManager vectors_by_local=%d fields_by_local=%d\n",vectors_by_local,fields_by_local);

  //--------------------
  // Vector counts
  //--------------------

  if (vectors_by_local) {
    dm->num_vector_local = num_vector_specifier;
    const size_t num_vector_local_required = gm_num_vector_local_required(
                                              dm->num_vector_local, env);
    if(env->print_details()) printf("In vectors_by_local num_vector_local=%zu num_vector_local_required=%zu\n",dm->num_vector_local,num_vector_local_required);
    COMET_INSIST_INTERFACE(env, dm->num_vector_local == num_vector_local_required &&
         "Manual selection of nvl requires divisibility condition");
    // All vectors active on every proc.
    dm->num_vector_active_local = dm->num_vector_local;
    dm->num_vector_active = dm->num_vector_active_local *
                            env->num_proc_vector();
    dm->num_vector = dm->num_vector_local * env->num_proc_vector();
    dm->vector_base = dm->num_vector_local * env->proc_num_vector();
    if(env->print_details())
      printf("In vectors_by_local num_vector=%zu num_vector_active=%zu\n",
             dm->num_vector,dm->num_vector_active);
  } else { // ! vectors_by_local
    COMET_INSIST_INTERFACE(env, (env->all2all() ||
                                 env->num_proc_vector() == 1) &&
      "Use of all2all = no option currently requires "
      "num_vector_local, not num_vector.");
    dm->num_vector_active = num_vector_specifier;
    // Pad up as needed, require every proc has same number
    const int num_proc = env->num_proc_vector();
    const int proc_num = env->proc_num_vector();
    //dm->num_vector_local = utils::ceil(dm->num_vector_active, (size_t)num_proc);
    dm->num_vector_local = gm_num_vector_local_required(
      utils::ceil(dm->num_vector_active, (size_t)env->num_proc_vector()), env);
    dm->num_vector = dm->num_vector_local * num_proc;
    // Lower procs fully packed with active values
    // Upper procs fully inactive
    // One proc in between may be mixed
    const size_t nvl = dm->num_vector_local;
    const size_t nva = dm->num_vector_active;
    // Pack in lower procs with no gaps to ensure indexing of actives works
    // right independent of decomposition
    dm->num_vector_active_local = nva <= nvl * proc_num ? 0 :
                                  nva >= nvl * (proc_num + 1) ? nvl :
                                  nva - nvl * proc_num;
    dm->vector_base = nvl * proc_num <= nva ? nvl * proc_num : nva;
    COMET_INSIST(nvl * proc_num == dm->vector_base || 0 == dm->num_vector_active_local);
    if(env->print_details()) printf("In !vectors_by_local num_vector_active=%zu num_vector_local=%zu num_vector=%zu num_vector_active_local=%zu vector_base=%zu\n",dm->num_vector_active,dm->num_vector_local,dm->num_vector,dm->num_vector_active_local,dm->vector_base);
  } // if vectors_by_local

  //--------------------
  // Check the sizes
  //--------------------

  size_t sum = 0;

  COMET_INSIST(dm->num_vector_active >= 0 &&
           dm->num_vector_active <= dm->num_vector);
  COMET_INSIST(dm->num_vector_active_local >= 0 &&
           dm->num_vector_active_local <= dm->num_vector_local);

  COMET_MPI_SAFE_CALL(MPI_Allreduce(&dm->num_vector_local, &sum, 1,
    MPI_UNSIGNED_LONG_LONG, MPI_SUM, env->comm_repl_vector()));
  COMET_INSIST(sum == dm->num_vector_local * env->num_proc_repl_vector() &&
           "Every process must have the same number of vectors.");
  COMET_INSIST(sum == dm->num_vector * env->num_proc_repl() &&
           "Error in local/global sizes computation.");

  COMET_MPI_SAFE_CALL(MPI_Allreduce(&dm->num_vector_active_local, &sum, 1,
    MPI_UNSIGNED_LONG_LONG, MPI_SUM, env->comm_repl_vector()));
  COMET_INSIST(sum == dm->num_vector_active * env->num_proc_repl() &&
           "Error in local/global sizes computation.");

  //--------------------
  // Field counts
  //--------------------

  if (fields_by_local) {
    dm->num_field_active_local = num_field_specifier;
    dm->num_field_local = dm->num_field_active_local;
    dm->num_field = dm->num_field_local * env->num_proc_field();
    dm->num_field_active = dm->num_field;
    dm->field_base = dm->num_field_local * env->proc_num_field();
    if(env->print_details())
      printf("In fields_by_local num_field=%zu num_field_local=%zu\n",
             dm->num_field,dm->num_field_local);
  } else { // ! fields_by_local
    dm->num_field_active = num_field_specifier;
    // Pad up as needed so that every proc has same number
    const int num_proc = env->num_proc_field();
    const int proc_num = env->proc_num_field();
    dm->num_field_local = utils::ceil(dm->num_field_active, (size_t)num_proc);
    dm->num_field = dm->num_field_local * num_proc;
    // Lower procs fully packed with active values
    // Upper procs fully inactive
    // One proc in between may be mixed
    // NOTE: see below for possible more inactive fields in packedfield
    const size_t nfl = dm->num_field_local;
    const size_t nfa = dm->num_field_active;
    dm->num_field_active_local =
      nfa <= nfl * proc_num       ? 0 :
      nfa >= nfl * (proc_num + 1) ? nfl :
                                    nfa - nfl * proc_num;
    // Pack in lower procs with no gaps to ensure indexing of actives works
    // right independent of decomposition
    dm->field_base = nfl * proc_num <= nfa ? nfl * proc_num : nfa;
    COMET_INSIST(nfl * proc_num == dm->field_base || 0 == dm->num_field_active_local);
    if(env->print_details()) printf("In !fields_by_local\n");
  } // if fields_by_local

  //--------------------
  // Check the sizes
  //--------------------

  COMET_INSIST(dm->num_field_active >= 0 && dm->num_field_active <= dm->num_field);
  COMET_INSIST(dm->num_field_active_local >= 0 &&
           dm->num_field_active_local <= dm->num_field_local);

  COMET_MPI_SAFE_CALL(MPI_Allreduce(&dm->num_field_local, &sum, 1,
    MPI_UNSIGNED_LONG_LONG, MPI_SUM, env->comm_field()));
  COMET_INSIST(sum == dm->num_field_local * env->num_proc_field() &&
           "Every process must have the same number of fields.");
  COMET_INSIST(sum == dm->num_field &&
           "Error in local/global sizes computation.");

  COMET_MPI_SAFE_CALL(MPI_Allreduce(&dm->num_field_active_local, &sum, 1,
    MPI_UNSIGNED_LONG_LONG, MPI_SUM, env->comm_field()));
  COMET_INSIST(sum == dm->num_field_active &&
           "Error in local/global sizes computation.");

  //--------------------
  // Element sizes
  //--------------------

  const int bits_per_byte = 8;

  switch (vectors_data_type_id) {
    //--------------------
    case GM_DATA_TYPE_FLOAT: {
      dm->num_bit_per_field = bits_per_byte * sizeof(GMFloat);
      dm->num_bit_per_packedfield = bits_per_byte * sizeof(GMFloat);
      if(env->print_details())
        printf("In GM_DATA_TYPE_FLOAT bits_per_byte=%d size=%zu\n",
               bits_per_byte,sizeof(GMFloat));
    } break;
    //--------------------
    case GM_DATA_TYPE_BITS2: {
      dm->num_bit_per_field = GM_BITS2_MAX_VALUE_BITS;
      dm->num_bit_per_packedfield = bits_per_byte * sizeof(GMBits2x64);
      // By design can only store this number of fields for this metric
      // TODO: later may be able to permit higher via rounding -
      // have 2-way method on-proc be exact, then for 3-way combining
      // or num_proc_field>1 drop low order bits to allow to fit.
      const int table_entry_value_max =
        env->metric_type() == MetricType::DUO ?  1 : env->pow2_num_way();
//FIX - make sure this is correct for all different methods, implementations.
      COMET_INSIST_INTERFACE(env,
               ((uint64_t)(table_entry_value_max * dm->num_field)) <
                       (((uint64_t)1) << GM_TALLY1_MAX_VALUE_BITS)
                && "Number of fields requested is too large for this metric");
      if(env->print_details())
        printf("In GM_DATA_TYPE_BITS2 num_bit_per_field=%d bits_per_byte=%d "
               "GMBits2x64=%zu num_bit_per_packedfield=%d\n",
               dm->num_bit_per_field,bits_per_byte,sizeof(GMBits2x64),dm->num_bit_per_packedfield);
    } break;
    //--------------------
    default:
      COMET_INSIST(false && "Invalid vectors_data_type_id.");
  } //---switch---

  COMET_INSIST(dm->num_bit_per_packedfield % bits_per_byte == 0 &&
           "Error in size computation.");

  dm->num_field_per_packedfield = dm->num_bit_per_packedfield /
                                  dm->num_bit_per_field;
  if(env->print_details())
    printf("num_field_per_packedfield = %d/%d = %d\n",
           dm->num_bit_per_packedfield,dm->num_bit_per_field,dm->num_field_per_packedfield);

  //--------------------
  // Packedfield counts
  //--------------------

  const size_t d = tc_gemm_faxis_divisibility_required(*env);

  dm->num_packedfield_local =
<<<<<<< HEAD
      utils::ceil(dm->num_field_local * dm->num_bit_per_field,
                  (size_t)dm->num_bit_per_packedfield);
  if(env->print_details())
    printf("num_packedfield_local = ceil(%zu*%d,%d)=%zu\n",dm->num_field_local,
           dm->num_bit_per_field, dm->num_bit_per_packedfield,dm->num_packedfield_local);
=======
    utils::ceil(utils::ceil(dm->num_field_local * dm->num_bit_per_field,
                            (size_t)dm->num_bit_per_packedfield), d) * d;
>>>>>>> 1d9e7618

  //--------------------
  // Number of non-active fields on proc.
  //--------------------

  dm->num_pad_field_local =
    dm->num_packedfield_local *
    dm->num_field_per_packedfield -
    dm->num_field_active_local;
  if(env->print_details()) 
    printf("num_pad_field_local = %zu*%d - %zu = %d\n",dm->num_packedfield_local,
           dm->num_field_per_packedfield,dm->num_field_active_local,dm->num_pad_field_local);

  //--------------------
  // tc memory
  //--------------------
<<<<<<< HEAD
  if(env->print_details()) printf("Calling TCBufs malloc\n");
  TCBufs::malloc(dm->num_vector_local, dm->num_field_local,
=======

  TCBufs::malloc(dm->num_vector_local, //dm->num_field_local,
>>>>>>> 1d9e7618
                 dm->num_packedfield_local, dm->tc_bufs, *env);

  if(env->print_details()) printf("Done in DecompManager\n");
}

//-----------------------------------------------------------------------------
// (Pseudo) destructor

void GMDecompMgr_destroy(GMDecompMgr* dm, CEnv* env) {
  COMET_INSIST(dm && env);

  if (! env->is_proc_active())
    return;

  //--------------------
  // tc memory
  //--------------------

  TCBufs::free(dm->tc_bufs, *env);
}

//=============================================================================

} // namespace comet

//-----------------------------------------------------------------------------<|MERGE_RESOLUTION|>--- conflicted
+++ resolved
@@ -63,12 +63,10 @@
   const size_t lcm = (! need_divisible_by_6) ? factor :
                      factor % 2 == 0 ? 3 * factor : 6 * factor;
 
-<<<<<<< HEAD
-  if(env->print_details()) printf("factor_4=%zu lcm=%zu total=%zu\n",factor_4,lcm,utils::ceil(num_vector_active_local, lcm)*lcm);
-  return utils::ceil(num_vector_active_local, lcm)*lcm;
-=======
+  if(env->print_details()) printf("factor=%zu lcm=%zu need_divis_by_6=%d total=%zu\n",
+    factor,lcm,need_divisible_by_6,
+    utils::ceil(num_vector_active_local, lcm)*lcm);
   return utils::ceil(num_vector_active_local, lcm) * lcm;
->>>>>>> 1d9e7618
 }
 
 //-----------------------------------------------------------------------------
@@ -283,16 +281,11 @@
   const size_t d = tc_gemm_faxis_divisibility_required(*env);
 
   dm->num_packedfield_local =
-<<<<<<< HEAD
-      utils::ceil(dm->num_field_local * dm->num_bit_per_field,
-                  (size_t)dm->num_bit_per_packedfield);
+    utils::ceil(utils::ceil(dm->num_field_local * dm->num_bit_per_field,
+                            (size_t)dm->num_bit_per_packedfield), d) * d;
   if(env->print_details())
     printf("num_packedfield_local = ceil(%zu*%d,%d)=%zu\n",dm->num_field_local,
            dm->num_bit_per_field, dm->num_bit_per_packedfield,dm->num_packedfield_local);
-=======
-    utils::ceil(utils::ceil(dm->num_field_local * dm->num_bit_per_field,
-                            (size_t)dm->num_bit_per_packedfield), d) * d;
->>>>>>> 1d9e7618
 
   //--------------------
   // Number of non-active fields on proc.
@@ -309,13 +302,8 @@
   //--------------------
   // tc memory
   //--------------------
-<<<<<<< HEAD
   if(env->print_details()) printf("Calling TCBufs malloc\n");
-  TCBufs::malloc(dm->num_vector_local, dm->num_field_local,
-=======
-
   TCBufs::malloc(dm->num_vector_local, //dm->num_field_local,
->>>>>>> 1d9e7618
                  dm->num_packedfield_local, dm->tc_bufs, *env);
 
   if(env->print_details()) printf("Done in DecompManager\n");
