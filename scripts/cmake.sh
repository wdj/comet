--- conflicted
+++ resolved
@@ -159,11 +159,8 @@
     echo "Building mpi-stub ..."
     local C_COMPILER=$COMET_C_COMPILER
     local CXX_COMPILER=$COMET_CXX_SERIAL_COMPILER
-<<<<<<< HEAD
-    ln -s ${COMET_SRC}/tpls/mpi-stub.tar.gz
-=======
+    #ln -s ${COMET_SRC}/tpls/mpi-stub.tar.gz
     ln -s $REPO_DIR/tpls/mpi-stub.tar.gz
->>>>>>> 1608d72d
     rm -rf mpi-stub
     gunzip <mpi-stub.tar.gz | tar xf -
     pushd mpi-stub
@@ -375,11 +372,8 @@
   if [ ${USE_CUDA:-OFF} = ON ] ; then
     echo "Building CUB library ..."
     local CUB_VERSION=1.8.0
-<<<<<<< HEAD
-    ln -s ${COMET_SRC}/tpls/cub-${CUB_VERSION}.zip
-=======
+    #ln -s ${COMET_SRC}/tpls/cub-${CUB_VERSION}.zip
     ln -s $REPO_DIR/tpls/cub-${CUB_VERSION}.zip
->>>>>>> 1608d72d
     rm -rf cub-${CUB_VERSION}
     unzip -q cub-${CUB_VERSION}
     COMET_CUDA_COMPILE_OPTS+=" -I$BUILD_DIR/cub-${CUB_VERSION}/cub"
