//-----------------------------------------------------------------------------
/*!
 * \file   decomp_mgr.hh
 * \author Wayne Joubert
 * \date   Tue Aug  8 19:58:57 EDT 2017
 * \brief  Define distribution of vectors to MPI ranks, padding needed, etc.
 */
//-----------------------------------------------------------------------------
/*-----------------------------------------------------------------------------

Copyright 2020, UT-Battelle, LLC

Redistribution and use in source and binary forms, with or without
modification, are permitted provided that the following conditions are met:

1. Redistributions of source code must retain the above copyright notice, this
list of conditions and the following disclaimer.

2. Redistributions in binary form must reproduce the above copyright notice,
this list of conditions and the following disclaimer in the documentation
and/or other materials provided with the distribution.

THIS SOFTWARE IS PROVIDED BY THE COPYRIGHT HOLDERS AND CONTRIBUTORS "AS IS"
AND ANY EXPRESS OR IMPLIED WARRANTIES, INCLUDING, BUT NOT LIMITED TO, THE
IMPLIED WARRANTIES OF MERCHANTABILITY AND FITNESS FOR A PARTICULAR PURPOSE ARE
DISCLAIMED. IN NO EVENT SHALL THE COPYRIGHT HOLDER OR CONTRIBUTORS BE LIABLE
FOR ANY DIRECT, INDIRECT, INCIDENTAL, SPECIAL, EXEMPLARY, OR CONSEQUENTIAL
DAMAGES (INCLUDING, BUT NOT LIMITED TO, PROCUREMENT OF SUBSTITUTE GOODS OR
SERVICES; LOSS OF USE, DATA, OR PROFITS; OR BUSINESS INTERRUPTION) HOWEVER
CAUSED AND ON ANY THEORY OF LIABILITY, WHETHER IN CONTRACT, STRICT LIABILITY,
OR TORT (INCLUDING NEGLIGENCE OR OTHERWISE) ARISING IN ANY WAY OUT OF THE USE
OF THIS SOFTWARE, EVEN IF ADVISED OF THE POSSIBILITY OF SUCH DAMAGE.

-----------------------------------------------------------------------------*/

#include "cstdint"
#include "string.h"

#include "mpi.h"

#include "env.hh"
#include "tc.hh"
#include "decomp_mgr.hh"

//=============================================================================

namespace comet {

//-----------------------------------------------------------------------------
/// \brief Divisibility requirement for num_vector_local, due to sections.

size_t gm_nvl_divisibility_required_for_section(const CEnv& env) {

  const bool need_divisible_by_6 = env.num_way() == NumWay::_3 &&
                                   env.all2all() &&
                                   env.num_proc_vector() > 2;

  const size_t factor = need_divisible_by_6 ? 6 : 1;

  return factor;
}

//-----------------------------------------------------------------------------

size_t gm_nvl_size_required(size_t size_requested, const CEnv& env) {

  // NOTE: this function will in practice receive the same size_requested
  // on every rank and thus give the same result independent of MPI rank.

  // GEMMs on tensor cores sometimes impose divisibility conditions.
  const size_t factor_gemm = tc_nvl_divisibility_required_for_gemm(env);

  // For 3-way, the 6 sections of a block must all be the same size.
  const size_t factor_section = gm_nvl_divisibility_required_for_section(env);

  // Find LCM.  // (LATER: use std::lcm)

  COMET_ASSERT(factor_section == 1 || factor_section == 6);
  const size_t factor = factor_gemm % factor_section == 0 ? factor_gemm :
                        factor_gemm % 2 == 0 ? factor_gemm * 3 :
                        factor_gemm % 3 == 0 ? factor_gemm * 2 :
                                               factor_gemm * 6;

  const size_t size_for_gemm =
    tc_nvl_size_required_for_gemm(size_requested, env);

<<<<<<< HEAD
  if(env->print_details()) printf("factor=%zu lcm=%zu need_divis_by_6=%d total=%zu\n",
    factor,lcm,need_divisible_by_6,
    utils::ceil(num_vector_active_local, lcm)*lcm);
  return utils::ceil(num_vector_active_local, lcm) * lcm;
=======
  // Pad up.
  return utils::ceil(size_for_gemm, factor) * factor;
>>>>>>> 3d69743e
}

//-----------------------------------------------------------------------------
// Set to null

GMDecompMgr GMDecompMgr_null() {
  GMDecompMgr result;
  memset((void*)&result, 0, sizeof(result));
  return result;
}

//-----------------------------------------------------------------------------
// (Pseudo) constructor

void GMDecompMgr_create(GMDecompMgr* dm,
                        bool fields_by_local,
                        bool vectors_by_local,
                        size_t num_field_specifier,
                        size_t num_vector_specifier,
                        int vectors_data_type_id,
                        CEnv* env) {
  COMET_INSIST(dm && env);

  if (! env->is_proc_active()) {
    *dm = GMDecompMgr_null();
    return;
  }

  if(env->print_details()) printf("In DecompManager vectors_by_local=%d fields_by_local=%d\n",vectors_by_local,fields_by_local);

  //--------------------
  // Vector counts
  //--------------------

  if (vectors_by_local) {
    dm->num_vector_local = num_vector_specifier;
<<<<<<< HEAD
    const size_t num_vector_local_required = gm_num_vector_local_required(
                                              dm->num_vector_local, env);
    if(env->print_details()) printf("In vectors_by_local num_vector_local=%zu num_vector_local_required=%zu\n",dm->num_vector_local,num_vector_local_required);
    COMET_INSIST_INTERFACE(env, dm->num_vector_local == num_vector_local_required &&
=======
    const size_t nvl_required =
      gm_nvl_size_required(dm->num_vector_local, *env);
    COMET_INSIST_INTERFACE(env, dm->num_vector_local == nvl_required &&
>>>>>>> 3d69743e
         "Manual selection of nvl requires divisibility condition");
    // All vectors active on every proc.
    dm->num_vector_active_local = dm->num_vector_local;
    dm->num_vector_active = dm->num_vector_active_local *
                            env->num_proc_vector();
    dm->num_vector = dm->num_vector_local * env->num_proc_vector();
    dm->vector_base = dm->num_vector_local * env->proc_num_vector();
    if(env->print_details())
      printf("In vectors_by_local num_vector=%zu num_vector_active=%zu\n",
             dm->num_vector,dm->num_vector_active);
  } else { // ! vectors_by_local
    COMET_INSIST_INTERFACE(env, (env->all2all() ||
                                 env->num_proc_vector() == 1) &&
      "Use of all2all = no option currently requires "
      "num_vector_local, not num_vector.");
    dm->num_vector_active = num_vector_specifier;
    // Pad up as needed, require every proc has same number
    const int num_proc = env->num_proc_vector();
    const int proc_num = env->proc_num_vector();
    //dm->num_vector_local = utils::ceil(dm->num_vector_active, (size_t)num_proc);
    dm->num_vector_local = gm_nvl_size_required(
      utils::ceil(dm->num_vector_active, (size_t)env->num_proc_vector()), *env);
    dm->num_vector = dm->num_vector_local * num_proc;
    // Lower procs fully packed with active values
    // Upper procs fully inactive
    // One proc in between may be mixed
    const size_t nvl = dm->num_vector_local;
    const size_t nva = dm->num_vector_active;
    // Pack in lower procs with no gaps to ensure indexing of actives works
    // right independent of decomposition
    dm->num_vector_active_local = nva <= nvl * proc_num ? 0 :
                                  nva >= nvl * (proc_num + 1) ? nvl :
                                  nva - nvl * proc_num;
    dm->vector_base = nvl * proc_num <= nva ? nvl * proc_num : nva;
    COMET_INSIST(nvl * proc_num == dm->vector_base || 0 == dm->num_vector_active_local);
    if(env->print_details()) printf("In !vectors_by_local num_vector_active=%zu num_vector_local=%zu num_vector=%zu num_vector_active_local=%zu vector_base=%zu\n",dm->num_vector_active,dm->num_vector_local,dm->num_vector,dm->num_vector_active_local,dm->vector_base);
  } // if vectors_by_local

  //--------------------
  // Check the sizes
  //--------------------

  size_t sum = 0;

  COMET_INSIST(dm->num_vector_active >= 0 &&
           dm->num_vector_active <= dm->num_vector);
  COMET_INSIST(dm->num_vector_active_local >= 0 &&
           dm->num_vector_active_local <= dm->num_vector_local);

  COMET_MPI_SAFE_CALL(MPI_Allreduce(&dm->num_vector_local, &sum, 1,
    MPI_UNSIGNED_LONG_LONG, MPI_SUM, env->comm_repl_vector()));
  COMET_INSIST(sum == dm->num_vector_local * env->num_proc_repl_vector() &&
           "Every process must have the same number of vectors.");
  COMET_INSIST(sum == dm->num_vector * env->num_proc_repl() &&
           "Error in local/global sizes computation.");

  COMET_MPI_SAFE_CALL(MPI_Allreduce(&dm->num_vector_active_local, &sum, 1,
    MPI_UNSIGNED_LONG_LONG, MPI_SUM, env->comm_repl_vector()));
  COMET_INSIST(sum == dm->num_vector_active * env->num_proc_repl() &&
           "Error in local/global sizes computation.");

  //--------------------
  // Field counts
  //--------------------

  if (fields_by_local) {
    dm->num_field_active_local = num_field_specifier;
    dm->num_field_local = dm->num_field_active_local;
    dm->num_field = dm->num_field_local * env->num_proc_field();
    dm->num_field_active = dm->num_field;
    dm->field_base = dm->num_field_local * env->proc_num_field();
    if(env->print_details())
      printf("In fields_by_local num_field=%zu num_field_local=%zu\n",
             dm->num_field,dm->num_field_local);
  } else { // ! fields_by_local
    dm->num_field_active = num_field_specifier;
    // Pad up as needed so that every proc has same number
    const int num_proc = env->num_proc_field();
    const int proc_num = env->proc_num_field();
    dm->num_field_local = utils::ceil(dm->num_field_active, (size_t)num_proc);
    dm->num_field = dm->num_field_local * num_proc;
    // Lower procs fully packed with active values
    // Upper procs fully inactive
    // One proc in between may be mixed
    // NOTE: see below for possible more inactive fields in packedfield
    const size_t nfl = dm->num_field_local;
    const size_t nfa = dm->num_field_active;
    dm->num_field_active_local =
      nfa <= nfl * proc_num       ? 0 :
      nfa >= nfl * (proc_num + 1) ? nfl :
                                    nfa - nfl * proc_num;
    // Pack in lower procs with no gaps to ensure indexing of actives works
    // right independent of decomposition
    dm->field_base = nfl * proc_num <= nfa ? nfl * proc_num : nfa;
    COMET_INSIST(nfl * proc_num == dm->field_base || 0 == dm->num_field_active_local);
    if(env->print_details()) printf("In !fields_by_local\n");
  } // if fields_by_local

  //--------------------
  // Check the sizes
  //--------------------

  COMET_INSIST(dm->num_field_active >= 0 && dm->num_field_active <= dm->num_field);
  COMET_INSIST(dm->num_field_active_local >= 0 &&
           dm->num_field_active_local <= dm->num_field_local);

  COMET_MPI_SAFE_CALL(MPI_Allreduce(&dm->num_field_local, &sum, 1,
    MPI_UNSIGNED_LONG_LONG, MPI_SUM, env->comm_field()));
  COMET_INSIST(sum == dm->num_field_local * env->num_proc_field() &&
           "Every process must have the same number of fields.");
  COMET_INSIST(sum == dm->num_field &&
           "Error in local/global sizes computation.");

  COMET_MPI_SAFE_CALL(MPI_Allreduce(&dm->num_field_active_local, &sum, 1,
    MPI_UNSIGNED_LONG_LONG, MPI_SUM, env->comm_field()));
  COMET_INSIST(sum == dm->num_field_active &&
           "Error in local/global sizes computation.");

  //--------------------
  // Element sizes
  //--------------------

  const int bits_per_byte = 8;

  switch (vectors_data_type_id) {
    //--------------------
    case GM_DATA_TYPE_FLOAT: {
      dm->num_bit_per_field = bits_per_byte * sizeof(GMFloat);
      dm->num_bit_per_packedfield = bits_per_byte * sizeof(GMFloat);
      if(env->print_details())
        printf("In GM_DATA_TYPE_FLOAT bits_per_byte=%d size=%zu\n",
               bits_per_byte,sizeof(GMFloat));
    } break;
    //--------------------
    case GM_DATA_TYPE_BITS2: {
      dm->num_bit_per_field = GM_BITS2_MAX_VALUE_BITS;
      dm->num_bit_per_packedfield = bits_per_byte * sizeof(GMBits2x64);
      // By design can only store this number of fields for this metric
      // TODO: later may be able to permit higher via rounding -
      // have 2-way method on-proc be exact, then for 3-way combining
      // or num_proc_field>1 drop low order bits to allow to fit.
      const int table_entry_value_max =
        env->metric_type() == MetricType::DUO ?  1 : env->pow2_num_way();
      COMET_INSIST_INTERFACE(env,
               ((uint64_t)(table_entry_value_max * dm->num_field)) <
                       (((uint64_t)1) << GM_TALLY1_MAX_VALUE_BITS)
                && "Number of fields requested is too large for this metric");
      if(env->print_details())
        printf("In GM_DATA_TYPE_BITS2 num_bit_per_field=%d bits_per_byte=%d "
               "GMBits2x64=%zu num_bit_per_packedfield=%d\n",
               dm->num_bit_per_field,bits_per_byte,sizeof(GMBits2x64),dm->num_bit_per_packedfield);
    } break;
    //--------------------
    default:
      COMET_INSIST(false && "Invalid vectors_data_type_id.");
  } //---switch---

  COMET_INSIST(dm->num_bit_per_packedfield % bits_per_byte == 0 &&
           "Error in size computation.");

  dm->num_field_per_packedfield = dm->num_bit_per_packedfield /
                                  dm->num_bit_per_field;
  if(env->print_details())
    printf("num_field_per_packedfield = %d/%d = %d\n",
           dm->num_bit_per_packedfield,dm->num_bit_per_field,dm->num_field_per_packedfield);

  //--------------------
  // Packedfield counts
  //--------------------

  const size_t d = tc_gemm_faxis_divisibility_required(*env);

  dm->num_packedfield_local =
    utils::ceil(utils::ceil(dm->num_field_local * dm->num_bit_per_field,
                            (size_t)dm->num_bit_per_packedfield), d) * d;
  if(env->print_details())
    printf("num_packedfield_local = ceil(%zu*%d,%d)=%zu\n",dm->num_field_local,
           dm->num_bit_per_field, dm->num_bit_per_packedfield,dm->num_packedfield_local);

  //--------------------
  // Number of non-active fields on proc.
  //--------------------

  dm->num_pad_field_local =
    dm->num_packedfield_local *
    dm->num_field_per_packedfield -
    dm->num_field_active_local;
  if(env->print_details()) 
    printf("num_pad_field_local = %zu*%d - %zu = %d\n",dm->num_packedfield_local,
           dm->num_field_per_packedfield,dm->num_field_active_local,dm->num_pad_field_local);

  //--------------------
  // tc memory
  //--------------------
  if(env->print_details()) printf("Calling TCBufs malloc\n");
  TCBufs::malloc(dm->num_vector_local, //dm->num_field_local,
                 dm->num_packedfield_local, dm->tc_bufs, *env);

  if(env->print_details()) printf("Done in DecompManager\n");
}

//-----------------------------------------------------------------------------
// (Pseudo) destructor

void GMDecompMgr_destroy(GMDecompMgr* dm, CEnv* env) {
  COMET_INSIST(dm && env);

  if (! env->is_proc_active())
    return;

  //--------------------
  // tc memory
  //--------------------

  TCBufs::free(dm->tc_bufs, *env);
}

//=============================================================================

} // namespace comet

//-----------------------------------------------------------------------------<|MERGE_RESOLUTION|>--- conflicted
+++ resolved
@@ -84,15 +84,11 @@
   const size_t size_for_gemm =
     tc_nvl_size_required_for_gemm(size_requested, env);
 
-<<<<<<< HEAD
   if(env->print_details()) printf("factor=%zu lcm=%zu need_divis_by_6=%d total=%zu\n",
     factor,lcm,need_divisible_by_6,
-    utils::ceil(num_vector_active_local, lcm)*lcm);
-  return utils::ceil(num_vector_active_local, lcm) * lcm;
-=======
+    utils::ceil(size_for_gemm, factor)*factor);
   // Pad up.
   return utils::ceil(size_for_gemm, factor) * factor;
->>>>>>> 3d69743e
 }
 
 //-----------------------------------------------------------------------------
@@ -129,16 +125,11 @@
 
   if (vectors_by_local) {
     dm->num_vector_local = num_vector_specifier;
-<<<<<<< HEAD
-    const size_t num_vector_local_required = gm_num_vector_local_required(
-                                              dm->num_vector_local, env);
-    if(env->print_details()) printf("In vectors_by_local num_vector_local=%zu num_vector_local_required=%zu\n",dm->num_vector_local,num_vector_local_required);
-    COMET_INSIST_INTERFACE(env, dm->num_vector_local == num_vector_local_required &&
-=======
     const size_t nvl_required =
       gm_nvl_size_required(dm->num_vector_local, *env);
+    if(env->print_details()) printf("In vectors_by_local num_vector_local=%zu nvl_required=%zu\n",
+      dm->num_vector_local,nvl_required);
     COMET_INSIST_INTERFACE(env, dm->num_vector_local == nvl_required &&
->>>>>>> 3d69743e
          "Manual selection of nvl requires divisibility condition");
     // All vectors active on every proc.
     dm->num_vector_active_local = dm->num_vector_local;
