--- conflicted
+++ resolved
@@ -937,9 +937,6 @@
   module load Stages/Devel-2020
 
   module load GCC # 9.3.0
-<<<<<<< HEAD
-  module load CUDA/11.0
-=======
 
   # WAY 1: standard CUDA build.
   #module load CUDA # 11.0.2
@@ -948,7 +945,6 @@
   #fi
 
   # WAY 2: custom CUDA build.
->>>>>>> 1088cc2c
   #module use /p/scratch/share/cuda-share/modulefiles
   #module load CUDA # 11.2
 
@@ -960,18 +956,6 @@
   module load CUDA/11.2
 
   module load CMake
-<<<<<<< HEAD
-  if [ $COMET_CAN_USE_MPI = ON ] ; then
-    module load OpenMPI # 4.1.0rc1
-    module load mpi-settings/CUDA
-    #module use /p/project/gronor/joubert1/modulefiles
-    #module load OpenMPI/4.1.0rc1_modified
-  fi
-
-  module load CUDA/11.2
-
-=======
->>>>>>> 1088cc2c
   module list
 
   #---Compiler.
