--- conflicted
+++ resolved
@@ -1004,11 +1004,7 @@
 
   // Make the appropriate BLAS call.
 
-<<<<<<< HEAD
-  const bool is_timing_gemm = false; //true;
-=======
   const bool is_timing_gemm = false; //System::is_proc_num_0(); //false; // true;
->>>>>>> 1088cc2c
 
   if (is_timing_gemm)
     env.stream_synchronize(env.stream_compute());
