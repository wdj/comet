--- conflicted
+++ resolved
@@ -573,13 +573,9 @@
   COMET_INSIST(matC);
   COMET_INSIST(m >= 0 && n >= 0 && k >= 0);
 
-<<<<<<< HEAD
   if(env.print_details()) printf("In tc_solve_impl_b1 num_kernel=%d use_mockup=%d\n",
     env.num_kernel(),tc_solve_b1_use_mockup(env));
   if (env.num_kernel()==0) { // && tc_solve_b1_use_mockup(env)) {
-=======
-  if (tc_solve_use_mockup(env)) {
->>>>>>> 48354bfb
 
     COMET_INSIST(TCTraits<TC_METHOD>::IS_B_FIELD_MAJOR);
 
@@ -646,11 +642,7 @@
 
     System::accel_last_call_succeeded();
 
-<<<<<<< HEAD
   } else if(env.num_kernel()==10) {
-=======
-  } else { // if (!tc_solve_use_mockup(env))
->>>>>>> 48354bfb
 
 #   if COMET_COMPUTE_CAPABILITY != 750
       enum {TC_SUBMETHOD_B1 = TCSubmethod::_128_256_1024};
@@ -660,12 +652,8 @@
 
     if (TC_METHOD == TC::INT4) {
 
-<<<<<<< HEAD
-      if(env.print_details()) printf("Using Xor Cutlass GEMM\n");
-      tc_solve_impl_b1_cutlass<TCSubmethod::_128_256, TCGemmOpXorPopc>(
-=======
+      if(env.print_details()) printf("Using INT4 Mult-Add Cutlass GEMM\n");
       tc_solve_impl_subbyte_cutlass<TC::INT4, TCSubmethod::_INT4, TCGemmOpMultiplyAddSaturate>(
->>>>>>> 48354bfb
         is_first, n, m, k, // NOTE: switching order of A, B.
         (uint8_t*)tc_bufs.tc_buf_right, k,
         (uint8_t*)tc_bufs.tc_buf_left, k,
@@ -674,12 +662,8 @@
 
     } else if (env.is_using_xor()) { // && TC_METHOD == TC::B1
 
-<<<<<<< HEAD
-      if(env.print_details()) printf("Using MultAdd Cutlass GEMM\n");
-      tc_solve_impl_b1_cutlass<TCSubmethod::_128_256, TCGemmOpMultiplyAdd>(
-=======
+      if(env.print_details()) printf("Using Xor Cutlass GEMM\n");
       tc_solve_impl_subbyte_cutlass<TC::B1, TC_SUBMETHOD_B1, TCGemmOpXorPopc>(
->>>>>>> 48354bfb
         is_first, n, m, k, // NOTE: switching order of A, B.
         (uint8_t*)tc_bufs.tc_buf_right, k,
         (uint8_t*)tc_bufs.tc_buf_left, k,
@@ -688,6 +672,7 @@
 
     } else { // !env.is_using_xor() // && TC_METHOD == TC::B1
 
+      if(env.print_details()) printf("Using Mult-Add Cutlass GEMM\n");
       tc_solve_impl_subbyte_cutlass<TC::B1, TC_SUBMETHOD_B1, TCGemmOpMultiplyAdd>(
         is_first, n, m, k, // NOTE: switching order of A, B.
         (uint8_t*)tc_bufs.tc_buf_right, k,
@@ -872,14 +857,7 @@
 
 #   ifdef COMET_USE_ACCEL
 
-<<<<<<< HEAD
-      env.gemm_timer.record();
-      env.gemm_timer.start();
-      if(env.print_details()) printf("rank=%d Calling tc_solve_impl_b1\n",rank);
-      tc_solve_impl_b1<TC_METHOD>(is_first, m, n, k, matC, tc_bufs, env);
-      if(env.print_details()) printf("rank=%d Done calling tc_solve_impl_b1\n",rank);
-      env.gemm_timer.end();
-=======
+      if(env.print_details()) printf("rank=%d Calling tc_solve_impl_subbyte B1\n",rank);
       env.gemmtime_record();
 
       env.gemmtime_start();
@@ -887,7 +865,7 @@
       tc_solve_impl_subbyte<TC_METHOD>(is_first, m, n, k, matC, tc_bufs, env);
 
       env.gemmtime_end();
->>>>>>> 48354bfb
+      if(env.print_details()) printf("rank=%d Done calling tc_solve_impl_subbyte B1\n",rank);
 
 #   else // COMET_USE_ACCEL
 
