--- conflicted
+++ resolved
@@ -612,8 +612,7 @@
           "--num_field 768 --num_vector_local 768 "
           "--metric_type ccc "
           "--num_proc_vector %i --all2all no --num_way 2 "
-<<<<<<< HEAD
-          "--compute_method GPU --verbosity 0";*/
+          "--compute_method GPU --tc 4 --verbosity 0";*/
 
     // Simple duo preflight run
     /*const char* options_template_1 =
@@ -623,14 +622,11 @@
           "--compute_method GPU --verbosity 0";*/
 
     // Smaller 3-way DUO preflight run
-    const char* options_template_1 = 
-	  "--num_way 3 --num_field 4096 --num_vector_local 1536 --metric_type duo "
-	  "--all2all yes --compute_method GPU --num_proc_field 1 --num_proc_repl 1 "
-	  "--num_phase 10 --phase_min 9 --num_stage 256 --stage_min 255 --verbosity 0 --print_details no "
-	  "--sparse yes --threshold 0.5 --metrics_shrink 1 --num_tc_steps 1 --problem_type random --num_kernel 18 --tc 5";
-=======
-          "--compute_method GPU --tc 4 --verbosity 0";
->>>>>>> 48354bfb
+    const char* options_template_1 =
+          "--num_way 3 --num_field 4096 --num_vector_local 1536 --metric_type duo "
+          "--all2all yes --compute_method GPU --num_proc_field 1 --num_proc_repl 1 "
+          "--num_phase 10 --phase_min 9 --num_stage 256 --stage_min 255 --verbosity 0 --print_details no "
+          "--sparse yes --threshold 0.5 --metrics_shrink 1 --num_tc_steps 1 --problem_type random --num_kernel 18 --tc 5";
 
     char options1[1024];
     sprintf(options1, options_template_1, num_proc);
