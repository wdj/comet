//-----------------------------------------------------------------------------
/*!
 * \file   compute_metrics_2way_block_finalize.cc
 * \author Wayne Joubert, James Nance
 * \date   Fri Oct  9 14:06:44 EDT 2015
 * \brief  Combine numerators and denominators, 2-way, for a single block.
 */
//-----------------------------------------------------------------------------
/*-----------------------------------------------------------------------------

Copyright 2020, UT-Battelle, LLC

Redistribution and use in source and binary forms, with or without
modification, are permitted provided that the following conditions are met:

1. Redistributions of source code must retain the above copyright notice, this
list of conditions and the following disclaimer.

2. Redistributions in binary form must reproduce the above copyright notice,
this list of conditions and the following disclaimer in the documentation
and/or other materials provided with the distribution.

THIS SOFTWARE IS PROVIDED BY THE COPYRIGHT HOLDERS AND CONTRIBUTORS "AS IS"
AND ANY EXPRESS OR IMPLIED WARRANTIES, INCLUDING, BUT NOT LIMITED TO, THE
IMPLIED WARRANTIES OF MERCHANTABILITY AND FITNESS FOR A PARTICULAR PURPOSE ARE
DISCLAIMED. IN NO EVENT SHALL THE COPYRIGHT HOLDER OR CONTRIBUTORS BE LIABLE
FOR ANY DIRECT, INDIRECT, INCIDENTAL, SPECIAL, EXEMPLARY, OR CONSEQUENTIAL
DAMAGES (INCLUDING, BUT NOT LIMITED TO, PROCUREMENT OF SUBSTITUTE GOODS OR
SERVICES; LOSS OF USE, DATA, OR PROFITS; OR BUSINESS INTERRUPTION) HOWEVER
CAUSED AND ON ANY THEORY OF LIABILITY, WHETHER IN CONTRACT, STRICT LIABILITY,
OR TORT (INCLUDING NEGLIGENCE OR OTHERWISE) ARISING IN ANY WAY OUT OF THE USE
OF THIS SOFTWARE, EVEN IF ADVISED OF THE POSSIBILITY OF SUCH DAMAGE.

-----------------------------------------------------------------------------*/

#include "cstdint"
#define __STDC_FORMAT_MACROS 1
#include "inttypes.h"

#include "env.hh"
#include "linalg.hh"
#include "mirrored_buf.hh"
#include "compressed_buf.hh"
#include "vectors.hh"
#include "metrics.hh"
#include "vector_sums.hh"
#include "compute_metrics_2way_block.hh"

//=============================================================================

namespace comet {

//-----------------------------------------------------------------------------
// Combine nums and denoms on CPU to get final result, 2-way Czek.

template<int METRIC_FORMAT>
static void finalize_czek_(
  GMMetrics* metrics,
  CompressedBuf* matB_cbuf,
  const VectorSums* const vector_sums_left,
  const VectorSums* const vector_sums_right,
  int j_block,
   bool do_compute_triang_only,
   CEnv* env) {

  COMET_INSIST(metrics && matB_cbuf);
  COMET_INSIST(vector_sums_left && vector_sums_right && env);
  COMET_INSIST(j_block >= 0 && j_block < env->num_block_vector());
  COMET_INSIST(env->num_way() == NumWay::_2);

  // NOTE: here and elsewhere, vector_sums_left and vector_sums_right
  // may sometimes be aliases.  Since they are read-only, there should
  // be no danger of the compiler generating incorrect code.
  // (cf. https://en.wikipedia.org/wiki/Pointer_aliasing)
  // However by accounting for this one might be able to in principle
  // remove a load instruction to improve performance.

  const int nvl = metrics->num_vector_local;
  const VectorSums* const vs_l = vector_sums_left;
  const VectorSums* const vs_r = vector_sums_right;

  /*---For CPU case, copy numerator out of metrics struct which is temporarily
       holding numerators.
       For GPU case, directly access the matB_cbuf holding the numerators.
  ---*/

  // ----------------------------------
  if (!env->is_compute_method_gpu() && env->all2all()) {
    // ----------------------------------

    for (int j = 0; j < nvl; ++j) {
      const GMFloat vs_j = vs_r->sum(j);
      const int i_max = do_compute_triang_only ? j : nvl;
      for (int i = 0; i < i_max; ++i) {
        const GMFloat numer = Metrics_elt_const_2<GMFloat>(*metrics,
          i, j, j_block, *env);
        const GMFloat vs_i = vs_l->sum(i);
        const GMFloat denom = vs_i < vs_j ? vs_i + vs_j : vs_j + vs_i;
        const GMFloat multiplier = (GMFloat)2;
        const GMFloat value = (multiplier * numer) / denom;
        Metrics_elt_2<GMFloat>(*metrics, i, j, j_block, *env) = value;
      } // for i
      metrics->num_metric_items_local_computed_inc(i_max);
    }   // for j
        /*---TODO: here and elsewhere check for unlikely case denom is/nearly
         * zero---*/

    // ----------------------------------
  } else if (!env->is_compute_method_gpu()) { // && !env->all2all()
    // ----------------------------------

    for (int j = 0; j < nvl; ++j) {
      const GMFloat vs_j = vs_r->sum(j);
      const int i_max = j;
      for (int i = 0; i < i_max; ++i) {
        const GMFloat numer = Metrics_elt_const_2<GMFloat>(*metrics,
          i, j, env->proc_num_vector(), *env);
        const GMFloat vs_i = vs_l->sum(i);
        const GMFloat denom = vs_i < vs_j ?  vs_i + vs_j : vs_j + vs_i;
        const GMFloat multiplier = (GMFloat)2;
        const GMFloat value = (multiplier * numer) / denom;
        Metrics_elt_2<GMFloat>(*metrics, i, j, env->proc_num_vector(), *env) =
          value;
      } // for i
      metrics->num_metric_items_local_computed_inc(i_max);
    }   // for j

    // ----------------------------------
  } else if (env->all2all()) { // && env->is_compute_method_gpu()
    // ----------------------------------

    if (do_compute_triang_only) {
      COMET_INSIST(!matB_cbuf->do_compress());
      #pragma omp parallel for schedule(dynamic,1000)
      for (int j = 0; j < nvl; ++j) {
        const GMFloat vs_j = vs_r->sum(j);
        const int i_max = j;
        for (int i = 0; i < i_max; ++i) {
          const GMFloat numer =
            matB_cbuf->elt_const<GMFloat>(i, j);
          const GMFloat vs_i = vs_l->sum(i);
          const GMFloat denom = vs_i < vs_j ? vs_i + vs_j : vs_j + vs_i;
          const GMFloat multiplier = (GMFloat)2;
          const GMFloat value = (multiplier * numer) / denom;
          Metrics_elt_2<GMFloat>(*metrics, i, j, j_block, *env) = value;
        } // for i
      }   // for j
      for (int j = 0; j < nvl; ++j) {
        const int i_max = j;
        metrics->num_metric_items_local_computed_inc(i_max);
      }   // for j
    } else {
      // don't use collapse because of overflow for large sizes
      //#pragma omp parallel for collapse(2) schedule(dynamic,1000)
      COMET_INSIST(!matB_cbuf->do_compress());
      #pragma omp parallel for schedule(dynamic,1000)
      for (int j = 0; j < nvl; ++j) {
        for (int i = 0; i < nvl; ++i) {
          const GMFloat vs_j = vs_r->sum(j);
          const GMFloat numer =
            matB_cbuf->elt_const<GMFloat>(i, j);
          const GMFloat vs_i = vs_l->sum(i);
          const GMFloat denom = vs_i < vs_j ? vs_i + vs_j : vs_j + vs_i;
          const GMFloat multiplier = (GMFloat)2;
          const GMFloat value = (multiplier * numer) / denom;
          Metrics_elt_2<GMFloat>(*metrics, i, j, j_block, *env) = value;
        } // for i
      }   // for j
      metrics->num_metric_items_local_computed_inc(nvl * (size_t)nvl);
    }

    // ----------------------------------
  } else { // !env->all2all()) && env->is_compute_method_gpu()
    // ----------------------------------

    COMET_INSIST(!matB_cbuf->do_compress());
    #pragma omp parallel for schedule(dynamic,1000)
    for (int j = 0; j < nvl; ++j) {
      const GMFloat vs_j = vs_r->sum(j);
      const int i_max = j;
      for (int i = 0; i < i_max; ++i) {
        const GMFloat numer =
          matB_cbuf->elt_const<GMFloat>(i, j);
        const GMFloat vs_i = vs_l->sum(i);
        const GMFloat denom = vs_i < vs_j ? vs_i + vs_j : vs_j + vs_i;
        const GMFloat multiplier = (GMFloat)2;
        const GMFloat value = (multiplier * numer) / denom;
        Metrics_elt_2<GMFloat>(*metrics, i, j, env->proc_num_vector(), *env) =
          value;
      } // for i
    }   // for j
    for (int j = 0; j < nvl; ++j) {
      const int i_max = j;
      metrics->num_metric_items_local_computed_inc(i_max);
    }   // for j

    // ----------------------------------
  } // if
  // ----------------------------------
}

//=============================================================================
// Combine nums and denoms on CPU to get final result, 2-way CCC.

template<int METRIC_FORMAT>
static void finalize_ccc_duo_(
  GMMetrics* metrics,
  CompressedBuf* matB_cbuf,
  const VectorSums* const vector_sums_left,
  const VectorSums* const vector_sums_right,
  int j_block,
  bool do_compute_triang_only,
  CEnv* env) {

  COMET_INSIST(metrics && matB_cbuf);
  COMET_INSIST(vector_sums_left && vector_sums_right && env);
  COMET_INSIST(j_block >= 0 && j_block < env->num_block_vector());
  COMET_INSIST(env->num_way() == NumWay::_2);

  if(env->print_details()) printf("In finalize_ccc_duo_\n");

  const int nvl = metrics->num_vector_local;
  const VectorSums* const vs_l = vector_sums_left;
  const VectorSums* const vs_r = vector_sums_right;

  enum {MF = METRIC_FORMAT};
  typedef MetricFormatTraits<MF> MFT;
  typedef typename MFT::TypeIn MFTypeIn;

  matB_cbuf->elt_read_start();

  // Copy from matB_cbuf for linalg case; perform checks.

  if (env->is_shrink()) { // && env->is_using_linalg() -- this always true here

    if(env->print_details()) printf("Copying metrics_buffer is_shrink=%d",env->is_shrink());

    // NOTE: this may be slight overestimate of amt of mem that will be needed.

//printf("========== computed %i this %i allocated %i\n", (int)metrics->num_metric_items_local_computed, (int)matB_cbuf->num_entries(), (int)metrics->num_metric_items_local_allocated); //FIX

    COMET_INSIST(metrics->num_metric_items_local_computed +
      matB_cbuf->num_entries() <=
      metrics->num_metric_items_local_allocated && 
      "Insufficient metrics memory; please decrease metrics_shrink.");

    const int i_block = env->proc_num_vector();

    // Loop over all table entries stored in compressed buffer.

    for (size_t ind_entry = 0; ind_entry < matB_cbuf->num_entries();
         ++ind_entry) {

      // Read current item (i.e., entry).
      const MFTypeIn metric_item = matB_cbuf->elt_const<MFTypeIn>(ind_entry);

      // Location to store it (item number in metrics array).
      const size_t index = metrics->num_metric_items_local_computed;
      COMET_ASSERT(index < metrics->num_metric_items_local_allocated);

      // Get row, col nums of item just read.

      const size_t j = matB_cbuf->ind1_recent();
      const size_t i = matB_cbuf->ind0_recent();

      // It was computed by GEMM; check is it an entry we need.

      const bool is_in_range = do_compute_triang_only ?
        j >= 0 && j < (size_t)nvl && i >= 0 && i < j :
        j >= 0 && j < (size_t)nvl && i >= 0 && i < (size_t)nvl;

      if (!is_in_range)
        continue;

      // TODO: accessor functions
      const size_t iG = i + nvl * i_block;
      const size_t jG = j + nvl * j_block;

      const int iE = matB_cbuf->iE_recent();
      const int jE = matB_cbuf->jE_recent();

      // Store metric item.

      Metrics_elt<MFTypeIn>(*metrics, index, *env) = metric_item;

      // Store the coords information for this metric item.
      // TODO: accessor function
      metrics->data_coords_values_[index] =
        CoordsInfo::set(iG, jG, iE, jE, *metrics, *env);

      metrics->num_metric_items_local_computed_inc(1);

//      MFTypeIn metric_item_ = metric_item;
//      float* f_ = (float*)&metric_item_;
//      float f = *f_;

//printf("%i %i %f\n", (int)index, (int)metrics->num_metric_items_local_computed, f);

    } // for ind_entry

  } else if (env->is_using_linalg()) { // && ! env->is_shrink()

    // --------------
    if (env->all2all() && do_compute_triang_only) {
    // --------------

      if(env->print_details()) printf("Copying metrics_buffer all2all do_compute_triang_only=%d\n",do_compute_triang_only);

      // here and below don't use collapse because of overflow for large sizes
#     pragma omp parallel for schedule(dynamic,1000) if (!matB_cbuf->do_compress())
      for (int j = 0; j < nvl; ++j) {
        const int i_max = j;
        for (int i = 0; i < i_max; ++i) {
          const auto value = matB_cbuf->elt_const<Tally2x2<MF>>(i, j);
          Metrics_elt_2<Tally2x2<MF>>(*metrics, i, j, j_block, *env) = value;
#         ifdef COMET_ASSERTIONS_ON
            // ISSUE: this check may increase runtime nontrivially
            if (! env->sparse() && ! env->is_threshold_tc()) {
              const int cbpe = env->counted_bits_per_elt();
              //-----4-sum check.
              const auto r00 = Tally2x2<MF>::get(value, 0, 0);
              const auto r01 = Tally2x2<MF>::get(value, 0, 1);
              const auto r10 = Tally2x2<MF>::get(value, 1, 0);
              const auto r11 = Tally2x2<MF>::get(value, 1, 1);
              const bool error1 = (uint64_t)r00 + (uint64_t)r01 +
                                  (uint64_t)r10 + (uint64_t)r11 !=
                       (uint64_t)(cbpe * cbpe * metrics->num_field_active);
              if (error1) {
                const size_t index =
                  Metrics_index_2(*metrics, i, j, j_block, *env);
                const MetricItemCoords_t coords = metrics->coords_value(index);
                fprintf(stderr, "Error: r00 %" PRIu64 " r01 %" PRIu64
                        " r10 %" PRIu64 " r11 %" PRIu64 " m %" PRIu64
                        " coords %zu rank %i\n",
                       (uint64_t)r00, (uint64_t)r01, (uint64_t)r10,
                       (uint64_t)r11, (uint64_t)(metrics->num_field_active),
                       coords, env->proc_num());
                COMET_INSIST(! error1 &&
                  "Violation of algorithm computational invariant.");
              }
              //-----2-sum check.
              const GMTally1 si1 = vs_l->sum(i);
              const bool error2 = (uint64_t)r10 + (uint64_t)r11 !=
                                  (uint64_t)(cbpe * si1);
              if (error2) {
                const size_t index =
                  Metrics_index_2(*metrics, i, j, j_block, *env);
                const MetricItemCoords_t coords = metrics->coords_value(index);
                fprintf(stderr, "Error: r00 %" PRIu64 " r01 %" PRIu64
                        " r10 %" PRIu64 " r11 %" PRIu64 " si1 %" PRIu64
                        " actual %" PRIu64 " expected %" PRIu64
                        " coords %zu rank %i\n",
                       (uint64_t)r00, (uint64_t)r01, (uint64_t)r10,
                       (uint64_t)r11, (uint64_t)si1,
                       (uint64_t)r10 + (uint64_t)r11, (uint64_t)(cbpe * si1),
                       coords, env->proc_num());
                COMET_INSIST(! error2 &&
                  "Violation of algorithm computational invariant.");
              }
              //-----2-sum check.
              const GMTally1 sj1 = vs_r->sum(j);
              const bool error3 = (uint64_t)r01 + (uint64_t)r11 !=
                                  (uint64_t)(cbpe * sj1);
              if (error3) {
                const size_t index =
                  Metrics_index_2(*metrics, i, j, j_block, *env);
                const MetricItemCoords_t coords = metrics->coords_value(index);
                fprintf(stderr, "Error: r00 %" PRIu64 " r01 %" PRIu64
                        " r10 %" PRIu64 " r11 %" PRIu64 " sj1 %" PRIu64
                        " actual %" PRIu64 " expected %" PRIu64
                        " coords %zu rank %i\n",
                       (uint64_t)r00, (uint64_t)r01, (uint64_t)r10,
                       (uint64_t)r11, (uint64_t)sj1,
                       (uint64_t)r01 + (uint64_t)r11, (uint64_t)(cbpe * sj1),
                       coords, env->proc_num());
                COMET_INSIST(! error3 &&
                  "Violation of algorithm computational invariant.");
              }
            } // if (! env->sparse() && ! env->is_threshold_tc())
#         endif // COMET_ASSERTIONS_ON
        } // for i
      }   // for j

    // --------------
    } else if (env->all2all()) { // && ! do_compute_triang_only
    // --------------

<<<<<<< HEAD
      if(env->print_details()) printf("Copying metrics_buffer all2all !do_compute_triang_only\n");

#     pragma omp parallel for schedule(dynamic,1000)
=======
#     pragma omp parallel for schedule(dynamic,1000) if (!matB_cbuf->do_compress())
>>>>>>> a46f96c4
      for (int j = 0; j < nvl; ++j) {
        for (int i = 0; i < nvl; ++i) {
          const Tally2x2<MF> value =
            matB_cbuf->elt_const<Tally2x2<MF>>(i, j);
          Metrics_elt_2<Tally2x2<MF>>(*metrics, i, j, j_block, *env) = value;
#         ifdef COMET_ASSERTIONS_ON
            // ISSUE: this check may increase runtime nontrivially
            if (! env->sparse() && ! env->is_threshold_tc()) {
              const int cbpe = env->counted_bits_per_elt();
              //-----4-sum check.
              const auto r00 = Tally2x2<MF>::get(value, 0, 0);
              const auto r01 = Tally2x2<MF>::get(value, 0, 1);
              const auto r10 = Tally2x2<MF>::get(value, 1, 0);
              const auto r11 = Tally2x2<MF>::get(value, 1, 1);
              const bool error1 = (uint64_t)r00 + (uint64_t)r01 +
                                  (uint64_t)r10 + (uint64_t)r11 !=
                       (uint64_t)(cbpe * cbpe * metrics->num_field_active);
              if (error1) {
                const size_t index =
                   Metrics_index_2(*metrics, i, j, j_block, *env);
                const MetricItemCoords_t coords = metrics->coords_value(index);
                fprintf(stderr, "Error: r00 %" PRIu64 " r01 %" PRIu64
                        " r10 %" PRIu64 " r11 %" PRIu64 " m %" PRIu64
                        " coords %zu rank %i\n",
                       (uint64_t)r00, (uint64_t)r01, (uint64_t)r10,
                       (uint64_t)r11, (uint64_t)(metrics->num_field_active),
                       coords, env->proc_num());
                COMET_INSIST(! error1 &&
                  "Violation of algorithm computational invariant.");
              }
              //-----2-sum check.
              const GMTally1 si1 = vs_l->sum(i);
              const bool error2 = (uint64_t)r10 + (uint64_t)r11 !=
                                  (uint64_t)(cbpe * si1);
              if (error2) {
                const size_t index =
                  Metrics_index_2(*metrics, i, j, j_block, *env);
                const MetricItemCoords_t coords = metrics->coords_value(index);
                fprintf(stderr, "Error: r00 %" PRIu64 " r01 %" PRIu64
                        " r10 %" PRIu64 " r11 %" PRIu64 " si1 %" PRIu64
                        " actual %" PRIu64 " expected %" PRIu64
                        " coords %zu rank %i\n",
                       (uint64_t)r00, (uint64_t)r01, (uint64_t)r10,
                       (uint64_t)r11, (uint64_t)si1,
                       (uint64_t)r10 + (uint64_t)r11, (uint64_t)(cbpe * si1),
                       coords, env->proc_num());
                COMET_INSIST(! error2 &&
                  "Violation of algorithm computational invariant.");
              }
              //-----2-sum check.
              const GMTally1 sj1 = vs_r->sum(j);
              const bool error3 = (uint64_t)r01 + (uint64_t)r11 !=
                                  (uint64_t)(cbpe * sj1);
              if (error3) {
                const size_t index =
                  Metrics_index_2(*metrics, i, j, j_block, *env);
                const MetricItemCoords_t coords = metrics->coords_value(index);
                fprintf(stderr, "Error: r00 %" PRIu64 " r01 %" PRIu64
                        " r10 %" PRIu64 " r11 %" PRIu64 " sj1 %" PRIu64
                        " actual %" PRIu64 " expected %" PRIu64
                        " coords %zu rank %i\n",
                       (uint64_t)r00, (uint64_t)r01, (uint64_t)r10,
                       (uint64_t)r11, (uint64_t)sj1,
                       (uint64_t)r01 + (uint64_t)r11, (uint64_t)(cbpe * sj1),
                       coords, env->proc_num());
                COMET_INSIST(! error3 &&
                  "Violation of algorithm computational invariant.");
              }
            } // if (! env->sparse() && ! env->is_threshold_tc())
#         endif // COMET_ASSERTIONS_ON
        } // for i
      }   // for j

    // --------------
    } else { // if (! env->all2all())
    // --------------

      if(env->print_details()) printf("Copying metrics_buffer !all2all\n");

      const int j_block = env->proc_num_vector();
#     pragma omp parallel for schedule(dynamic,1000) if (!matB_cbuf->do_compress())
      for (int j = 0; j < nvl; ++j) {
        const int i_max = do_compute_triang_only ? j : nvl;
        for (int i = 0; i < i_max; ++i) {
          const Tally2x2<MF> value =
              matB_cbuf->elt_const<Tally2x2<MF>>(i, j);
          Metrics_elt_2<Tally2x2<MF>>(*metrics, i, j, j_block, *env) = value;
#         ifdef COMET_ASSERTIONS_ON
            if (! env->sparse() && ! env->is_threshold_tc()) {
              const int cbpe = env->counted_bits_per_elt();
              //-----4-sum check.
              const auto r00 = Tally2x2<MF>::get(value, 0, 0);
              const auto r01 = Tally2x2<MF>::get(value, 0, 1);
              const auto r10 = Tally2x2<MF>::get(value, 1, 0);
              const auto r11 = Tally2x2<MF>::get(value, 1, 1);
              COMET_ASSERT((uint64_t)r00 + (uint64_t)r01 + (uint64_t)r10 +
                           (uint64_t)r11 ==
                       (uint64_t)(cbpe * cbpe * metrics->num_field_active));
              //-----2-sum checks.
              const GMTally1 si1 = vs_l->sum(i);
              const GMTally1 sj1 = vs_r->sum(j);
              COMET_ASSERT((uint64_t)r10 + (uint64_t)r11 ==
                           (uint64_t)(cbpe * si1));
              COMET_ASSERT((uint64_t)r01 + (uint64_t)r11 ==
                           (uint64_t)(cbpe * sj1));
            }
#         endif
        } // for i
      }   // for j

    // --------------
    } // if (env->all2all() && do_compute_triang_only)
    // --------------

  } // if (env->is_shrink()) // if (env->is_using_linalg())

  // Compute multipliers; update counts.

  enum {S = MetricsArray::S};
  enum {C = MetricsArray::C};

  // --------------
  if (env->all2all() && do_compute_triang_only) {
  // --------------

    if(env->print_details()) printf("Computing multipliers all2all do_compute_triang_only=%d\n",do_compute_triang_only);

    if (!env->is_threshold_tc()) {
      COMET_INSIST(!matB_cbuf->do_compress());
#     pragma omp parallel for schedule(dynamic,1000)
      for (int j = 0; j < nvl; ++j) {
        const GMTally1 sj1 = vs_r->sum(j);
        const int i_max = j;
        for (int i = 0; i < i_max; ++i) {
          const GMTally1 si1 = vs_l->sum(i);
          const GMFloat2 si1_sj1 = GMFloat2_encode(si1, sj1);
          Metrics_elt_2<GMFloat2, S>(*metrics, i, j, j_block, *env) = si1_sj1;
          if (env->sparse()) {
            const GMTally1 ci = vs_l->count(i);
            const GMTally1 cj = vs_r->count(j);
            const GMFloat2 ci_cj = GMFloat2_encode(ci, cj);
            Metrics_elt_2<GMFloat2, C>(*metrics, i, j, j_block, *env) = ci_cj;
          } // if sparse
        }   // for i
      }   // for j
    } // if (!env->is_threshold_tc())

    // Update counts.
    if (!env->is_shrink()) {
      for (int j = 0; j < nvl; ++j) {
        const int i_max = j;
        metrics->num_metric_items_local_computed_inc(i_max);
      }   // for j
    }
    if(env->print_details()) printf("Done computing multipliers all2all\n");

  // --------------
  } else if (env->all2all()) { // && ! do_compute_triang_only
  // --------------

    if(env->print_details()) printf("Computing multipliers all2all !do_compute_triang_only\n");

    if (!env->is_threshold_tc()) {
      COMET_INSIST(!matB_cbuf->do_compress());
#     pragma omp parallel for schedule(dynamic,1000)
      for (int j = 0; j < nvl; ++j) {
        for (int i = 0; i < nvl; ++i) {
          const GMTally1 si1 = vs_l->sum(i);
          const GMTally1 sj1 = vs_r->sum(j);
          const GMFloat2 si1_sj1 = GMFloat2_encode(si1, sj1);
          Metrics_elt_2<GMFloat2, S>(*metrics, i, j, j_block, *env) = si1_sj1;
          if (env->sparse()) {
            const GMTally1 ci = vs_l->count(i);
            const GMTally1 cj = vs_r->count(j);
            const GMFloat2 ci_cj = GMFloat2_encode(ci, cj);
            Metrics_elt_2<GMFloat2, C>(*metrics, i, j, j_block, *env) = ci_cj;
          } // if sparse
        }   // for i
      }   // for j
    } // if (!env->is_threshold_tc())

    // Update counts.
    if (!env->is_shrink()) {
      metrics->num_metric_items_local_computed_inc(nvl * (size_t)nvl);
    }

    if(env->print_details()) printf("Done computing multipliers all2all\n");

  // --------------
  } else { // ! env->all2all()
  // --------------

    if (!env->is_threshold_tc()) {
      const int j_block = env->proc_num_vector();
      COMET_INSIST(!matB_cbuf->do_compress());
#     pragma omp parallel for schedule(dynamic,1000)
      for (int j = 0; j < nvl; ++j) {
        const GMTally1 sj1 = vs_r->sum(j);
        const int i_max = do_compute_triang_only ? j : nvl;
        for (int i = 0; i < i_max; ++i) {
          const GMTally1 si1 = vs_l->sum(i);
          const GMFloat2 si1_sj1 = GMFloat2_encode(si1, sj1);
          Metrics_elt_2<GMFloat2, S>(*metrics, i, j, j_block, *env) = si1_sj1;
          if (env->sparse()) {
            const GMTally1 ci = vs_l->count(i);
            const GMTally1 cj = vs_r->count(j);
            const GMFloat2 ci_cj = GMFloat2_encode(ci, cj);
            Metrics_elt_2<GMFloat2, C>(*metrics, i, j, j_block, *env) = ci_cj;
          } // if sparse
        } // for i
      }   // for j
    } // if (!env->is_threshold_tc())

    // Update counts.
    if (!env->is_shrink()) {
      for (int j = 0; j < nvl; ++j) {
        const int i_max = do_compute_triang_only ? j : nvl;
        metrics->num_metric_items_local_computed_inc(i_max);
      }   // for j
    }

  // --------------
  } // if (env->all2all() && do_compute_triang_only)
  // --------------
  if(env->print_details()) printf("Done in finalize_duo\n");
}

//=============================================================================
// Combine nums and denoms on CPU to get final result, 2-way generic, templated.

template<int METRIC_FORMAT>
static void finalize_(
  GMMetrics* metrics,
  CompressedBuf* matB_cbuf,
  const VectorSums* const vector_sums_left,
  const VectorSums* const vector_sums_right,
  int j_block,
  bool do_compute_triang_only,
  CEnv* env) {

  COMET_INSIST(metrics && matB_cbuf);
  COMET_INSIST(vector_sums_left && vector_sums_right && env);
  COMET_INSIST(j_block >= 0 && j_block < env->num_block_vector());
  COMET_INSIST(env->num_way() == NumWay::_2);

  if(env->print_details()) printf("In ComputeMetrics2WayBlock::finalize\n");
  double tbegin = env->get_time();

  // Select action based on metric_type.
  switch (env->metric_type()) {
    case MetricType::CZEK: {

      finalize_czek_<METRIC_FORMAT>(metrics, matB_cbuf,
         vector_sums_left, vector_sums_right,
         j_block, do_compute_triang_only, env);

    } break;
    case MetricType::CCC: {

      finalize_ccc_duo_<METRIC_FORMAT>(metrics, matB_cbuf,
        vector_sums_left, vector_sums_right,
        j_block, do_compute_triang_only, env);

    } break;
    case MetricType::DUO: {

      finalize_ccc_duo_<METRIC_FORMAT>(metrics, matB_cbuf,
        vector_sums_left, vector_sums_right,
        j_block, do_compute_triang_only, env);

    } break;
    default:
      COMET_INSIST_INTERFACE(env, false &&
        "Selected metric_type unimplemented.");
  } // case

  env->combinetime_inc(env->get_time() - tbegin);
}

//=============================================================================
// Combine nums and denoms on CPU to get final result, 2-way generic.

void ComputeMetrics2WayBlock::finalize(
  GMMetrics* metrics,
  CompressedBuf* matB_cbuf,
  const VectorSums* const vector_sums_left,
  const VectorSums* const vector_sums_right,
  int j_block,
  bool do_compute_triang_only,
  CEnv* env) {

  COMET_INSIST(metrics && matB_cbuf);
  COMET_INSIST(vector_sums_left && vector_sums_right && env);
  COMET_INSIST(j_block >= 0 && j_block < env->num_block_vector());
  COMET_INSIST(env->num_way() == NumWay::_2);

  // Select action based on MetricFormat type.

  if (env->is_threshold_tc())

    finalize_<MetricFormat::SINGLE>(metrics, matB_cbuf,
      vector_sums_left, vector_sums_right,
      j_block, do_compute_triang_only, env);

  else // ! env->is_threshold_tc()

    finalize_<MetricFormat::PACKED_DOUBLE>(metrics, matB_cbuf,
      vector_sums_left, vector_sums_right,
      j_block, do_compute_triang_only, env);
}

//=============================================================================

} // namespace comet

//-----------------------------------------------------------------------------<|MERGE_RESOLUTION|>--- conflicted
+++ resolved
@@ -385,13 +385,8 @@
     } else if (env->all2all()) { // && ! do_compute_triang_only
     // --------------
 
-<<<<<<< HEAD
       if(env->print_details()) printf("Copying metrics_buffer all2all !do_compute_triang_only\n");
-
-#     pragma omp parallel for schedule(dynamic,1000)
-=======
 #     pragma omp parallel for schedule(dynamic,1000) if (!matB_cbuf->do_compress())
->>>>>>> a46f96c4
       for (int j = 0; j < nvl; ++j) {
         for (int i = 0; i < nvl; ++i) {
           const Tally2x2<MF> value =
