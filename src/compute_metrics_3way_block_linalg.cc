//-----------------------------------------------------------------------------
/*!
 * \file   compute_metrics_3way_block_gpu.cc
 * \author Wayne Joubert, James Nance
 * \date   Fri Oct  9 14:06:44 EDT 2015
 * \brief  Calculate numerators, 3-way, for a single block, GPU case.
 */
//-----------------------------------------------------------------------------
/*-----------------------------------------------------------------------------

Copyright 2020, UT-Battelle, LLC

Redistribution and use in source and binary forms, with or without
modification, are permitted provided that the following conditions are met:

1. Redistributions of source code must retain the above copyright notice, this
list of conditions and the following disclaimer.

2. Redistributions in binary form must reproduce the above copyright notice,
this list of conditions and the following disclaimer in the documentation
and/or other materials provided with the distribution.

THIS SOFTWARE IS PROVIDED BY THE COPYRIGHT HOLDERS AND CONTRIBUTORS "AS IS"
AND ANY EXPRESS OR IMPLIED WARRANTIES, INCLUDING, BUT NOT LIMITED TO, THE
IMPLIED WARRANTIES OF MERCHANTABILITY AND FITNESS FOR A PARTICULAR PURPOSE ARE
DISCLAIMED. IN NO EVENT SHALL THE COPYRIGHT HOLDER OR CONTRIBUTORS BE LIABLE
FOR ANY DIRECT, INDIRECT, INCIDENTAL, SPECIAL, EXEMPLARY, OR CONSEQUENTIAL
DAMAGES (INCLUDING, BUT NOT LIMITED TO, PROCUREMENT OF SUBSTITUTE GOODS OR
SERVICES; LOSS OF USE, DATA, OR PROFITS; OR BUSINESS INTERRUPTION) HOWEVER
CAUSED AND ON ANY THEORY OF LIABILITY, WHETHER IN CONTRACT, STRICT LIABILITY,
OR TORT (INCLUDING NEGLIGENCE OR OTHERWISE) ARISING IN ANY WAY OUT OF THE USE
OF THIS SOFTWARE, EVEN IF ADVISED OF THE POSSIBILITY OF SUCH DAMAGE.

-----------------------------------------------------------------------------*/

#include "cstdint"
#include "string.h"

#include "env.hh"
#include "linalg.hh"
#include "mirrored_buf.hh"
#include "compressed_buf.hh"
#include "vectors.hh"
#include "metrics.hh"
#include "vector_sums.hh"
#include "comm_xfer_utils.hh"
#include "compute_metrics_3way_block.hh"

//=============================================================================

namespace comet {

//-----------------------------------------------------------------------------
/// \brief Create matrix X from a vectors object and a single vector column.

static void compute_metrics_3way_block_linalg_form_matXitem_(
  const MirroredBuf* const vectors_I_buf,
  const MirroredBuf* const vectors_J_buf,
  MirroredBuf* const matXitem_buf,
  const int J,
  const int step_2way,
  const int I_min,
  const int I_max,
  const int npfl,
  CEnv& env) {

  matXitem_buf->lock_h();

  //--------------------
  if (env.metric_type() == MetricType::CZEK) {
  //--------------------

    // Populate leading columns of matX.

    // Don't use collapse because of overflow for large sizes
    #pragma omp parallel for schedule(dynamic,1000)
    for (int I = I_min; I < I_max; ++I) {
      // Operate on columns x_i and x_j elementwise.
      for (int f = 0; f < npfl; ++f) {
        const GMFloat a = vectors_I_buf->elt_const<GMFloat>(f, I);
        const GMFloat b = vectors_J_buf->elt_const<GMFloat>(f, J);
        matXitem_buf->elt<GMFloat>(f, I) = a < b ? a : b;
      }  //---for f---//
    }    //---for I---//

  //--------------------
  } else if (env.is_metric_type_bitwise() && env.form_matX_tc()) {
  //--------------------

    // Extract column J of vectors_J, later use this to form matX.

    for (int word = 0; word<2; ++word) {
      for (int pfl = 0; pfl < npfl; ++pfl) {

        matXitem_buf->elt<GMBits2x64>(pfl, 0).data[word] =
          vectors_J_buf->elt_const<GMBits2x64>(pfl, J).data[word];

      }
    }

  //--------------------
  } else if (env.is_metric_type_bitwise()) { // && !env.form_matX_tc()
  //--------------------

    COMET_INSIST(env.metric_type() != MetricType::DUO &&
                 "Case currently unimplemented.");
    // TODO: implement DUO here.

    // Populate leading columns of matX.

    for (int I = I_min; I < I_max; ++I) {

      // Mask for odd bits (starting at lowest-order bit: bit 0, bit 2, ...)

      const uint64_t oddbits = 0x5555555555555555;

      // Operate on columns v_i and v_j elementwise.
      for (int pfl = 0; pfl < npfl; ++pfl) {

        const bool sparse = env.sparse();

        for (int word = 0; word<2; ++word) {
          const uint64_t vI = vectors_I_buf->elt_const<GMBits2x64>(
                                           pfl, I).data[word];
          const uint64_t vJ = vectors_J_buf->elt_const<GMBits2x64>(
                                           pfl, J).data[word];

          // Create word whose odd bits sample the lo (denoted here "..._0")
          // or hi ("..._1") bit of the seminibble.  Also create the
          // complement thereof (denoted "n...").

          const uint64_t  vI_0 =   vI        & oddbits;
          const uint64_t  vI_1 =  (vI >> 1)  & oddbits;
          const uint64_t nvI_0 = ~ vI        & oddbits;
          const uint64_t nvI_1 = ~(vI >> 1)  & oddbits;

          const uint64_t  vJ_0 =   vJ        & oddbits;
          const uint64_t  vJ_1 =  (vJ  >> 1) & oddbits;

          // Create a mask whose odd bits denote whether each respective
          // seminibble of vector I matches the case we are handling
          // in this 2-way step (and the complement thereof).
          // step 0: select (only) vector entries equal to 00
          // step 1: select (only) vector entries equal to 01 or 10 (nonsparse case)
          // step 1: select (only) vector entries equal to 01 (sparse) (ignore 10)
          // step 2: select (only) vector entries equal to 11
          // Note here that 10 is in some situations used as a special marker
          // meaning, ignore this seminiblle for the calculations.

          const uint64_t  vI_mask =
            step_2way==0 ?  nvI_0 & nvI_1  & oddbits : // 00
            step_2way==1 && sparse ?
                           ( vI_0 & nvI_1) & oddbits : // 01
            step_2way==1 ? ( vI_0 ^  vI_1) & oddbits : // 01, 10
          /*step_2way==2*/   vI_0 &  vI_1  & oddbits;  // 11

          const uint64_t nvI_mask =
            step_2way==0 ? ( vI_0 |  vI_1) & oddbits :
            step_2way==1 && sparse ?
                         (nvI_0 |  vI_1) & oddbits :
            step_2way==1 ? ( vI_0 ^ nvI_1) & oddbits :
          /*step_2way==2*/ (nvI_0 | nvI_1) & oddbits;

          // Construct the lo and hi bit of the result seminibble of matrix X.
          // This is best understood by looking at truth table (see paper).
          // case vI_mask = 1: vJ = 00 => X = 00
          // case vI_mask = 1: vJ = 01 => X = 01
          // case vI_mask = 1: vJ = 10 => X = 01 (nonsparse case)
          // case vI_mask = 1: vJ = 10 => X = 10 (sparse case)
          // case vI_mask = 1: vJ = 11 => X = 11
          // case vI_mask = 0: X = 10
          // Thus for the nonsparse case:
          //  - lo bit is 1 (11 or 01) if vJ is 01, 10 or 11 and vI is the
          //    case being handled for this 2-way step.
          //  - hi bit is 1 (10 or 11) if vJ is 11 or if vI is a case not
          //    being handled for this 2-way step.

          const uint64_t r_0 =  vI_mask & (sparse ? vJ_0 : vJ_0 | vJ_1);
          const uint64_t r_1 = nvI_mask | (sparse ? vJ_1 : vJ_0 & vJ_1);

          // Combine even and odd bits

          const uint64_t r = r_0 | (r_1 << 1);

          // Store result

          matXitem_buf->elt<GMBits2x64>(pfl, I).data[word] = r;
        } // word
      }  // f
    }    // I

  //--------------------
  } else {
  //--------------------

    COMET_INSIST(false);

  //--------------------
  } // env.metric_type()
  //--------------------

  matXitem_buf->unlock_h();
}

//-----------------------------------------------------------------------------
/// \brief Finalize metrics values using GEMM results, Czek case.

template<int METRIC_FORMAT>
static void finalize_czek_(
  MirroredBuf* const matM_IJ_buf,
  MirroredBuf* const matM_JK_buf,
  MirroredBuf* const matM_KIK_buf,
  CompressedBuf* const matB_cbuf,
  GMMetrics* metrics,
  int nvl, int J, int step_2way,
  int I_min, int I_max, int K_min, int K_max,
  int I_max_dim,
  int j_block, int k_block,
  GMSectionInfo* const si,
  VectorSums* vs_i, VectorSums* vs_j, VectorSums* vs_k,
  CEnv& env) {

  COMET_INSIST(vs_i && vs_j && vs_k);

  COMET_INSIST( ! (env.is_bitwise_3way_2step() && !env.form_matX_tc()) &&
               "Case currently unimplemented.");

  matB_cbuf->lock_h();

  const VectorSums* const vs_I = si->perm0(vs_i, vs_j, vs_k);
  const VectorSums* const vs_J = si->perm1(vs_i, vs_j, vs_k);
  const VectorSums* const vs_K = si->perm2(vs_i, vs_j, vs_k);

  //--------------------
  // Compute numerators using ijk piece and (if needed) 2-way pieces.
  //--------------------

  if (!env.all2all()) {

    // don't use collapse because of overflow for large sizes
    #pragma omp parallel for schedule(dynamic,1000)
    for (int K = K_min; K < K_max; ++K) {
      for (int I = I_min; I < I_max; ++I) {
        const GMFloat min_IJ = matM_IJ_buf->elt_const<GMFloat>(I, J);
        const GMFloat min_JK = matM_JK_buf->elt_const<GMFloat>(J, K);
        const GMFloat min_KIK = matM_KIK_buf->elt_const<GMFloat>(K, I);
        // sum of mins vectors i, j, and k is matB(k,i).
        const GMFloat min_IJK = matB_cbuf->elt_const<GMFloat>(I, K);
        const GMFloat numer = min_IJ + min_JK + min_KIK - min_IJK;
        const int i = I;
        const int j = J;
        const int k = K;
        // Make arithmetic order-independent.
        GMFloat smin, smid, smax;
        const auto si = vs_i->sum(i);
        const auto sj = vs_i->sum(j);
        const auto sk = vs_i->sum(k);
        utils::sort_3(smin, smid, smax, si, sj, sk);
        const GMFloat denom = smin + smid + smax;
        const GMFloat value = ((GMFloat)1.5) * numer / denom;
        Metrics_elt_3<GMFloat>(*metrics, i, j, k,
          env.proc_num_vector(), env.proc_num_vector(), env) = value;
      } // K
    }   // I

  } else { // if (env.all2all())

    MetricsIndexCache index_cache = {};
    // don't use collapse because of overflow for large sizes
    #pragma omp parallel for firstprivate(index_cache) schedule(dynamic,1000)
    for (int K = K_min; K < K_max; ++K) {
      for (int I = I_min; I < I_max; ++I) {
        const GMFloat min_IJ = matM_IJ_buf->elt_const<GMFloat>(I, J);
        const GMFloat min_JK = matM_JK_buf->elt_const<GMFloat>(J, K);
        const GMFloat min_KIK = si->is_part3 ?
          matM_KIK_buf->elt_const<GMFloat>(K, I) :
          matM_KIK_buf->elt_const<GMFloat>(I, K);
        // sum of mins vectors i, j, and k is matB(k,i).
        const GMFloat min_IJK = matB_cbuf->elt_const<GMFloat>(I, K);
        const GMFloat numer = min_IJ + min_JK + min_KIK - min_IJK;
        // Make arithmetic order-independent.
        GMFloat smin, smid, smax;
        const auto sI = vs_I->sum(I);
        const auto sJ = vs_J->sum(J);
        const auto sK = vs_K->sum(K);
        utils::sort_3(smin, smid, smax, sI, sJ, sK);
        const GMFloat denom = smin + smid + smax;
        const GMFloat value = ((GMFloat)1.5) * numer / denom;
        Metrics_elt_3<GMFloat>(*metrics, I, J, K,
          j_block, k_block, index_cache, env) = value;
      } // K
    }   // I

  } // if

  metrics->num_metric_items_local_computed_inc((I_max - I_min) * (size_t)
                                               (K_max - K_min));
  matB_cbuf->unlock_h();
}

//-----------------------------------------------------------------------------
/// \brief Finalize metrics values using GEMM results, CCC/DUO case.

template<int METRIC_FORMAT>
static void finalize_ccc_duo_(
  MirroredBuf* const matM_IJ_buf,
  MirroredBuf* const matM_JK_buf,
  MirroredBuf* const matM_KIK_buf,
  CompressedBuf* const matB_cbuf,
  GMMetrics* metrics,
  int nvl, int J, int step_2way,
  int I_min, int I_max, int K_min, int K_max,
  int I_max_dim,
  int j_block, int k_block,
  GMSectionInfo* const si,
  VectorSums* vs_i, VectorSums* vs_j, VectorSums* vs_k,
  CEnv& env) {

  if(env.print_details()) printf("In finalize_ccc_duo_\n");

  COMET_INSIST(vs_i && vs_j && vs_k);

  COMET_INSIST( ! (env.is_bitwise_3way_2step() && !env.form_matX_tc()) &&
               "Case currently unimplemented.");

  matB_cbuf->lock_h();

  //--------------------
  // Compute numerators using ijk piece and (if needed) 2-way pieces.
  //--------------------

  COMET_INSIST((env.metric_type() == MetricType::CCC ||
                env.is_bitwise_3way_2step()) &&
               "Case of DUO + 3-step algorithm currently unimplemented.");

  enum {MF = METRIC_FORMAT};
  typedef MetricFormatTraits<MF> MFT;
  typedef typename MFT::TypeIn MFTypeIn;

  const int nvle = I_max_dim;
  const int nvleD2 = nvle / 2;
  const int is_halved = env.is_vectors_halved();
  const int num_halves = is_halved ? 2 : 1;

  matB_cbuf->elt_read_start();

  bool use_shrink = 0;
  if(env.print_details()) use_shrink = env.is_shrink_output();
  else                    use_shrink = env.is_shrink(); 
  //--------------------
  if (use_shrink) {
  //--------------------

    // NOTE: this may be slight overestimate of amt of mem that will be needed.

    if(env.print_details()) printf("Shrinking local_computed=%ld num_entries=%ld total_needed=%ld local_allocated=%ld\n",
      metrics->num_metric_items_local_computed,matB_buf->num_entries(),
      metrics->num_metric_items_local_computed+matB_buf->num_entries(),
      metrics->num_metric_items_local_allocated);
    COMET_INSIST(metrics->num_metric_items_local_computed +
      matB_cbuf->num_entries() <=
      metrics->num_metric_items_local_allocated &&
      "Insufficient metrics memory; please decrease metrics_shrink.");

    const int i_block = env.proc_num_vector();

    // Loop over all table entries stored in compressed buffer.

    for (size_t ind_entry = 0; ind_entry < matB_cbuf->num_entries();
         ++ind_entry) {

      // Read current item (i.e., entry).
      const MFTypeIn metric_item = matB_cbuf->elt_const<MFTypeIn>(ind_entry);

      // Location to store it (item number in metrics array).
      const size_t index = metrics->num_metric_items_local_computed;
      COMET_ASSERT(index < metrics->num_metric_items_local_allocated);

      // Get row, col nums of item just read.

      const size_t K = matB_cbuf->ind1_recent();
      const size_t I_mapped = matB_cbuf->ind0_recent();

      const int half_num = I_mapped / nvleD2;

      const size_t I = I_mapped % nvleD2 + step_2way * nvleD2;

      // It was computed by GEMM; check is it an entry we need.

      const bool is_in_range = I >= (size_t)I_min && I < (size_t)I_max &&
                               K >= (size_t)K_min && K < (size_t)K_max;

      if (!is_in_range)
        // [check: is this statement is ever executed.]
        continue;

      // Get indexing info.

      const size_t i = si->unperm0(I, (size_t)J, K);
      const size_t j = si->unperm1(I, (size_t)J, K);
      const size_t k = si->unperm2(I, (size_t)J, K);

      // TODO: accessor functions
      const size_t iG = i + nvl * i_block;
      const size_t jG = j + nvl * j_block;
      const size_t kG = k + nvl * k_block;

      const int IE = half_num;
      const int JE = matB_cbuf->iE_recent();
      const int KE = matB_cbuf->jE_recent();

      const int iE = si->unperm0(IE, JE, KE);
      const int jE = si->unperm1(IE, JE, KE);
      const int kE = si->unperm2(IE, JE, KE);

      // Store metric item.

      Metrics_elt<MFTypeIn>(*metrics, index, env) = metric_item;

      // Store the coords information for this metric item.
      // TODO: accessor function
      metrics->data_coords_values_[index] =
        CoordsInfo::set(iG, jG, kG, iE, jE, kE, *metrics, env);

      metrics->num_metric_items_local_computed_inc(1);

    } // for ind_entry

  //--------------------
  } else { // if (!env.is_shrink())
  //--------------------

    if(env.print_details()) printf("Not shrinking\n");

    MetricsIndexCache index_cache = {};

    // don't use collapse because of overflow for large sizes
    #pragma omp parallel for firstprivate(index_cache) schedule(dynamic,1000) if (!matB_cbuf->do_compress())
    for (int K = K_min; K < K_max; ++K) {

      for (int half_num = 0; half_num < num_halves; ++half_num) {

      // This "I" is the true I, the coordinate in the plane.

      for (int I = I_min; I < I_max; ++I) {

        const int i = si->unperm0(I, J, K);
        const int j = si->unperm1(I, J, K);
        const int k = si->unperm2(I, J, K);

        // For halved case:
        // first 2-way step: process lower half of I values;
        // second: upper half.

        const bool is_I_in_range = !is_halved ? true :
          I >= nvleD2 * step_2way && I < nvleD2 * (step_2way+1);

        // Numerator.

        if (is_I_in_range) {

          // Do we initialize relevant metric value on this 2-way step.

          const bool init_numer = is_halved ? 0 == half_num : 0 == step_2way;

          // NOTE: numer is accessed through a permuted index, but
          // the 000, 001 etc. indices of numer are unpermuted.

          const int j_block_eff = env.all2all() ?
            j_block : env.proc_num_vector();
          const int k_block_eff = env.all2all() ?
            k_block : env.proc_num_vector();

          auto numer = init_numer ? Tally4x2<MF>::null() :
            Metrics_elt_const_3<Tally4x2<MF>>(*metrics, I, J, K,
              j_block_eff, k_block_eff, index_cache, env);

          MFTypeIn r000, r001, r010, r011, r100, r101, r110, r111;
          MFT::decode(r000, r001, numer.data[0]);
          MFT::decode(r010, r011, numer.data[1]);
          MFT::decode(r100, r101, numer.data[2]);
          MFT::decode(r110, r111, numer.data[3]);

          MFTypeIn r000_perm = r000;
          MFTypeIn r100_perm = si->perm0(r100, r010, r001);
          MFTypeIn r010_perm = si->perm1(r100, r010, r001);
          MFTypeIn r001_perm = si->perm2(r100, r010, r001);
          MFTypeIn r011_perm = si->perm0(r011, r101, r110);
          MFTypeIn r101_perm = si->perm1(r011, r101, r110);
          MFTypeIn r110_perm = si->perm2(r011, r101, r110);
          MFTypeIn r111_perm = r111;

          // Add contribution from this 2-way step.

          if (is_halved) {

            // For halved case, get the the 2 I values in matB to process.
            // For non-halved, just use I_mapped_lo (= I).

            const int I_mapped_lo = I % nvleD2;
            const int I_mapped_hi = I % nvleD2 + nvleD2;

            // Add in lo part.

            if (0 == half_num) {
              // NOTE: matB is generated by GEMM on permuted vectors objects,
              // thus has permuted 001 etc. table entries.

              const auto matB_perm =
                matB_cbuf->elt_const<Tally2x2<MF>>(I_mapped_lo, K);
              MFTypeIn matB00_perm, matB01_perm, matB10_perm, matB11_perm;
              MFT::decode(matB00_perm, matB01_perm, matB_perm.data[0]);
              MFT::decode(matB10_perm, matB11_perm, matB_perm.data[1]);

              r000_perm += matB00_perm;
              r001_perm += matB01_perm;
              r010_perm += matB10_perm;
              r011_perm += matB11_perm;
            }

            // Add in hi part.

            if (1 == half_num) {
              const Tally2x2<MF> matB_perm =
                matB_cbuf->elt_const<Tally2x2<MF>>(I_mapped_hi, K);

              MFTypeIn matB00_perm, matB01_perm, matB10_perm, matB11_perm;
              MFT::decode(matB00_perm, matB01_perm, matB_perm.data[0]);
              MFT::decode(matB10_perm, matB11_perm, matB_perm.data[1]);

              r100_perm += matB00_perm;
              r101_perm += matB01_perm;
              r110_perm += matB10_perm;
              r111_perm += matB11_perm;
            }

          } else if (env.is_bitwise_3way_2step()) { // && ! is_halved

            const auto matB_perm =
              matB_cbuf->elt_const<Tally2x2<MF>>(I, K);
            MFTypeIn matB00_perm, matB01_perm, matB10_perm, matB11_perm;
            MFT::decode(matB00_perm, matB01_perm, matB_perm.data[0]);
            MFT::decode(matB10_perm, matB11_perm, matB_perm.data[1]);

            if (0 == step_2way) {
              r000_perm += matB00_perm;
              r001_perm += matB01_perm;
              r010_perm += matB10_perm;
              r011_perm += matB11_perm;
            } else { // step_2way==1
              r100_perm += matB00_perm;
              r101_perm += matB01_perm;
              r110_perm += matB10_perm;
              r111_perm += matB11_perm;
            }

          } else { // if (! env.is_bitwise_3way_2step() && ! is_halved)

            const auto matB_perm =
            matB_cbuf->elt_const<Tally2x2<MF>>(I, K);
            MFTypeIn matB00_perm, matB01_perm, matB10_perm, matB11_perm;
            MFT::decode(matB00_perm, matB01_perm, matB_perm.data[0]);
            MFT::decode(matB10_perm, matB11_perm, matB_perm.data[1]);

            if (0 == step_2way) {
              r000_perm += 2 * matB00_perm;
              r001_perm += 2 * matB01_perm;
              r010_perm += 2 * matB10_perm;
              r011_perm += 2 * matB11_perm;
            } else if (1 == step_2way) {
              r000_perm += matB00_perm;
              r001_perm += matB01_perm;
              r010_perm += matB10_perm;
              r011_perm += matB11_perm;
              r100_perm += matB00_perm;
              r101_perm += matB01_perm;
              r110_perm += matB10_perm;
              r111_perm += matB11_perm;
            } else { // 2 == step_2way
              r100_perm += 2 * matB00_perm;
              r101_perm += 2 * matB01_perm;
              r110_perm += 2 * matB10_perm;
              r111_perm += 2 * matB11_perm;
            }

          } // if (is_halved) ...

          r000 = r000_perm;
          r100 = si->unperm0(r100_perm, r010_perm, r001_perm);
          r010 = si->unperm1(r100_perm, r010_perm, r001_perm);
          r001 = si->unperm2(r100_perm, r010_perm, r001_perm);
          r011 = si->unperm0(r011_perm, r101_perm, r110_perm);
          r101 = si->unperm1(r011_perm, r101_perm, r110_perm);
          r110 = si->unperm2(r011_perm, r101_perm, r110_perm);
          r111 = r111_perm;

          MFT::encode(numer.data[0], r000, r001);
          MFT::encode(numer.data[1], r010, r011);
          MFT::encode(numer.data[2], r100, r101);
          MFT::encode(numer.data[3], r110, r111);

          Metrics_elt_3<Tally4x2<MF>>(*metrics, I, J, K,
            j_block_eff, k_block_eff, index_cache, env) = numer;

        } // if (is_I_in_range)

        // Denominator.

        if ((!env.is_threshold_tc()) &&
            step_2way == env.num_step_2way_for_3way() - 1) {

          const auto si1 = (GMTally1)vs_i->sum(i);
          const auto sj1 = (GMTally1)vs_j->sum(j);
          const auto sk1 = (GMTally1)vs_k->sum(k);
          const GMFloat3 si1_sj1_sk1 = GMFloat3_encode(si1, sj1, sk1);

          const int j_block_eff = env.all2all() ?
            j_block : env.proc_num_vector();
          const int k_block_eff = env.all2all() ?
            k_block : env.proc_num_vector();
          
          Metrics_elt_3<GMFloat3, MetricsArray::S>(*metrics, I, J, K,
            j_block_eff, k_block_eff, index_cache, env) = si1_sj1_sk1;
          if (env.sparse()) {
            const auto ci1 = (GMTally1)vs_i->count(i);
            const auto cj1 = (GMTally1)vs_j->count(j);
            const auto ck1 = (GMTally1)vs_k->count(k);
            const GMFloat3 ci1_cj1_ck1 = GMFloat3_encode(ci1, cj1, ck1);
            Metrics_elt_3<GMFloat3, MetricsArray::C>(*metrics, I, J, K,
              j_block_eff, k_block_eff, index_cache, env) = ci1_cj1_ck1;
          } // if sparse

        } // if ((!env.is_threshold_tc()) && ...

      } // I
      } // for half_num
    } // K

    const bool is_last_step = step_2way == env.num_step_2way_for_3way() - 1;

    if (is_last_step) {
      metrics->num_metric_items_local_computed_inc((I_max - I_min) * (size_t)
                                                   (K_max - K_min));
    }

  //--------------------
  } // if (env.is_shrink())
  //--------------------

<<<<<<< HEAD
  matB_buf->unlock_h();

  if(env.print_details()) printf("Done in finalize_ccc_duo_\n");
=======
  matB_cbuf->unlock_h();
>>>>>>> 1d9e7618
}

//-----------------------------------------------------------------------------
/// \brief Finalize metrics values using GEMM results.

static void finalize_(
  MirroredBuf* const matM_IJ_buf,
  MirroredBuf* const matM_JK_buf,
  MirroredBuf* const matM_KIK_buf,
  CompressedBuf* const matB_cbuf,
  GMMetrics* metrics,
  int nvl, int J, int step_2way,
  int I_min, int I_max, int K_min, int K_max,
  int I_max_dim,
  int j_block, int k_block,
  GMSectionInfo* const si,
  VectorSums* vs_i, VectorSums* vs_j, VectorSums* vs_k,
  CEnv& env) {

  if (env.metric_type() == MetricType::CZEK && env.is_threshold_tc()) {

    finalize_czek_<MetricFormat::SINGLE>(
      matM_IJ_buf, matM_JK_buf, matM_KIK_buf, matB_cbuf, metrics,
      nvl, J, step_2way, I_min, I_max, K_min, K_max, I_max_dim,
      j_block, k_block, si, vs_i, vs_j, vs_k, env);

  } else if (env.metric_type() == MetricType::CZEK && !env.is_threshold_tc()) {

    finalize_czek_<MetricFormat::PACKED_DOUBLE>(
      matM_IJ_buf, matM_JK_buf, matM_KIK_buf, matB_cbuf, metrics,
      nvl, J, step_2way, I_min, I_max, K_min, K_max, I_max_dim,
      j_block, k_block, si, vs_i, vs_j, vs_k, env);

  } else if (env.is_threshold_tc()) { // && env.is_metric_type_bitwise()

    finalize_ccc_duo_<MetricFormat::SINGLE>(
      matM_IJ_buf, matM_JK_buf, matM_KIK_buf, matB_cbuf, metrics,
      nvl, J, step_2way, I_min, I_max, K_min, K_max, I_max_dim,
      j_block, k_block, si, vs_i, vs_j, vs_k, env);

  } else { // !env.is_threshold_tc()) && env.is_metric_type_bitwise()

    finalize_ccc_duo_<MetricFormat::PACKED_DOUBLE>(
      matM_IJ_buf, matM_JK_buf, matM_KIK_buf, matB_cbuf, metrics,
      nvl, J, step_2way, I_min, I_max, K_min, K_max, I_max_dim,
      j_block, k_block, si, vs_i, vs_j, vs_k, env);

  }
}

//-----------------------------------------------------------------------------
/// \brief Compute 3-way metrics for block for cases using the linalg package.

void ComputeMetrics3WayBlock::compute_linalg_(
  VData vdata_i, VData vdata_j, VData vdata_k, GMMetrics& metrics,
  int j_block, int k_block, int section_step, MagmaWrapper& magma_wrapper) {

  if(env_.print_details()) printf("In compute_linalg_\n");

  COMET_INSIST(env_.is_using_linalg());
  COMET_INSIST(j_block >= 0 && j_block < env_.num_block_vector());
  COMET_INSIST(k_block >= 0 && k_block < env_.num_block_vector());
  COMET_INSIST(! (env_.proc_num_vector() == j_block &&
              env_.proc_num_vector() != k_block));
  COMET_INSIST(! (env_.proc_num_vector() == k_block &&
              env_.proc_num_vector() != j_block));
  COMET_INSIST(env_.is_using_linalg());
  COMET_INSIST(env_.num_way() == NumWay::_3);

  // Initializations.

  const int nvl = metrics.num_vector_local;
  const int npfl = vdata_i.vectors->num_packedfield_local;
  const int i_block = env_.proc_num_vector();

  GMSectionInfo si_value, *si = &si_value;
  GMSectionInfo_create(si, i_block, j_block, k_block, section_step, nvl, &env_);

  const bool need_mat_ij = env_.does_3way_need_2way();
  const bool need_mat_jk = env_.does_3way_need_2way() && ! si->is_part1;
  const bool need_mat_kik = env_.does_3way_need_2way() && si->is_part3;
  if(env_.print_details()) printf("Need mat ij=%d jk=%d kik=%d\n",need_mat_ij,need_mat_jk,need_mat_kik);

  GMDecompMgr* const dm = vdata_i.vectors->dm;

  //----------------------------------------
  // First get the required 2-way ij, jk, ik metrics.
  //----------------------------------------

  //--------------------
  // Compute i_block - j_block PROD.
  //--------------------

  MirroredBuf* const matM_ij_buf = need_mat_ij ? &matM_ij_buf_ : NULL;

  if (need_mat_ij) {
    MirroredBuf* matM_ij_buf_ptr = env_.do_reduce() ? tmp_buf_[0] : matM_ij_buf;

<<<<<<< HEAD
    if(env_.print_details()) printf("Calling ij GEMM\n");

    LinAlg::gemm(nvl, nvl, npvfl,
=======
    LinAlg::gemm(nvl, nvl, npfl,
>>>>>>> 1d9e7618
                 vdata_i.buf, vdata_j.buf, matM_ij_buf_ptr,
                 vdata_i.sums->sums(), vdata_j.sums->sums(),
                 vdata_i.sums->counts(), vdata_j.sums->counts(),
                 *dm, magma_wrapper, env_);

    matM_ij_buf_ptr->from_accel();

    gm_reduce_metrics(&metrics, matM_ij_buf, matM_ij_buf_ptr, &env_);
  }

  //--------------------
  // Compute j_block - k_block PROD.
  //--------------------

  // Need to compute only if not identical to already computed values.

  MirroredBuf* const matM_jk_buf = ! si->is_part1
    ? &matM_jk_buf_ : matM_ij_buf;

  if (need_mat_jk) {
    MirroredBuf* matM_jk_buf_ptr = env_.do_reduce() ? tmp_buf_[0] : matM_jk_buf;

<<<<<<< HEAD
    if(env_.print_details()) printf("Calling jk GEMM\n");

    LinAlg::gemm(nvl, nvl, npvfl,
=======
    LinAlg::gemm(nvl, nvl, npfl,
>>>>>>> 1d9e7618
                 vdata_j.buf, vdata_k.buf, matM_jk_buf_ptr,
                 vdata_j.sums->sums(), vdata_k.sums->sums(),
                 vdata_j.sums->counts(), vdata_k.sums->counts(),
                 *dm, magma_wrapper, env_);

    matM_jk_buf_ptr->from_accel();

    gm_reduce_metrics(&metrics, matM_jk_buf, matM_jk_buf_ptr, &env_);
  }

  //--------------------
  // Compute k_block - i_block PROD.
  //--------------------

  // Need to compute only if not identical to already computed values.

  // NOTE: for Part 3, this is indexed directly as (k,i).
  //  Otherwise, it is indexed through an alias as (i,k).

  MirroredBuf* const matM_kik_buf = si->is_part3 ? &matM_kik_buf_ : matM_ij_buf;

  if (need_mat_kik) {
    MirroredBuf* matM_kik_buf_ptr =
        env_.do_reduce() ? tmp_buf_[0] : matM_kik_buf;

<<<<<<< HEAD
    if(env_.print_details()) printf("Calling kik GEMM\n");

    LinAlg::gemm(nvl, nvl, npvfl,
=======
    LinAlg::gemm(nvl, nvl, npfl,
>>>>>>> 1d9e7618
                 vdata_k.buf, vdata_i.buf, matM_kik_buf_ptr,
                 vdata_k.sums->sums(), vdata_i.sums->sums(),
                 vdata_k.sums->counts(), vdata_i.sums->counts(),
                 *dm, magma_wrapper, env_);

    matM_kik_buf_ptr->from_accel();

    gm_reduce_metrics(&metrics, matM_kik_buf, matM_kik_buf_ptr, &env_);
  }

  //----------------------------------------
  // Now compute ijk piece, via an outer loop over j values.
  //----------------------------------------

  // X = elementwise OP of one vector with each of the rest of the vectors.
  // For the jth iteration, the ith column of X is the elementwise OP
  //   of vectors i and j.
  // B = X^T PROD V = three way PROD.

  // Set up pointers to permute the access of axes for Part 3.
  // Use capitals I, J, K here to denote the PERMUTED axes.

  VectorSums* const vsums_I =
                        si->perm0(vdata_i.sums, vdata_j.sums, vdata_k.sums);
  VectorSums* const vsums_J =
                        si->perm1(vdata_i.sums, vdata_j.sums, vdata_k.sums);
  VectorSums* const vsums_K =
                        si->perm2(vdata_i.sums, vdata_j.sums, vdata_k.sums);

  MirroredBuf* const vectors_I_buf =
                        si->perm0(vdata_i.buf, vdata_j.buf, vdata_k.buf);
  MirroredBuf* const vectors_J_buf =
                        si->perm1(vdata_i.buf, vdata_j.buf, vdata_k.buf);
  MirroredBuf* const vectors_K_buf =
                        si->perm2(vdata_i.buf, vdata_j.buf, vdata_k.buf);

  MirroredBuf* const matM_IJ_buf =
                        si->perm0(matM_ij_buf, matM_jk_buf, matM_kik_buf);
  MirroredBuf* const matM_JK_buf =
                        si->perm1(matM_ij_buf, matM_jk_buf, matM_kik_buf);
  MirroredBuf* const matM_KIK_buf =
                        si->perm2(matM_ij_buf, matM_jk_buf, matM_kik_buf);

  if (env_.form_matX_tc())
    vectors_I_buf->to_accel();

  //--------------------
  // Collapsed loops over J and over 2-way steps.
  //--------------------

  const int J_min = si->J_lb;
  const int J_max = si->J_ub;
  const int J_count = J_max - J_min;

  const int num_step_2way = env_.num_step_2way_for_3way();
  const int num_step = J_count * num_step_2way;
  const int extra_step = 1;

  MPI_Request mpi_requests[NUM_BUF] = {MPI_REQUEST_NULL, MPI_REQUEST_NULL};

  struct LoopVars {
    int step_num;
    int step_2way;
    int J;
    int I_min;
    int I_max;
    int K_min;
    int K_max;
    int I_max_dim;
    bool empty;
    bool is_compute_step;
    bool do_compute;
    bool do_reduce;
    int index_01;
    MirroredBuf matB_buf;
    MirroredBuf tmp_buf;
    MirroredBuf* matB_buf_ptr() {return do_reduce ? &tmp_buf : &matB_buf;}
    LoopVars(CEnv& env)
      : do_compute(false)
      , do_reduce(env.do_reduce())
      , matB_buf(env)
      , tmp_buf(env) {}
    //LoopVars& operator=(LoopVars&) = default;
    //static void copy(LoopVars& w, const LoopVars* v) {
//      memcpy(&w, &v, sizeof(LoopVars));
//    }
  };

  const int num_buf = 4;

  LoopVars vars_buf0(env_);
  LoopVars vars_buf1(env_);
  LoopVars vars_buf2(env_);
  LoopVars vars_buf3(env_);

  LoopVars* const vars_buf[num_buf] =
    {&vars_buf0, &vars_buf1, &vars_buf2, &vars_buf3};

  CompressedBuf matB_cbuf(*matB_buf_[0], env_);

  const int first_step = 0 - extra_step;

  //========================================
  for (int step_num = first_step; step_num < num_step+extra_step*2;
       ++step_num) {
  //========================================

    if(env_.print_details()) printf("Step_num=%d/%d\n",step_num,num_step+extra_step*2);

    // Set per-step variables.

    LoopVars& vars_prevprev = *vars_buf[(step_num - first_step + 0) % num_buf];
    LoopVars& vars_prev = *vars_buf[(step_num - first_step + 1) % num_buf];
    LoopVars& vars = *vars_buf[(step_num - first_step + 2) % num_buf];
    LoopVars& vars_next = *vars_buf[(step_num - first_step + 3) % num_buf];

    vars_next.step_num = step_num + 1;
    vars_next.step_2way = utils::mod_i(vars_next.step_num, num_step_2way);
    vars_next.J = J_min + utils::trunc(vars_next.step_num, num_step_2way);
    vars_next.I_min = 0;
    vars_next.I_max = si->is_part1 ? vars_next.J : nvl;
    vars_next.I_max_dim = tc_gemm_vaxis_size_required(vars_next.I_max, env_);
    vars_next.K_min = si->is_part3 ? 0 : vars_next.J + 1;
    vars_next.K_max = nvl;
    vars_next.empty = vars_next.I_min >= vars_next.I_max ||
                      vars_next.K_min >= vars_next.K_max;
    vars_next.is_compute_step = vars_next.step_num >= 0 &&
                                vars_next.step_num < num_step;
    vars_next.do_compute = vars_next.is_compute_step && ! vars_next.empty;
    vars_next.index_01 = utils::mod_i(vars_next.step_num, (int)NUM_BUF);
    if (vars_next.I_max <= nvl) {
      COMET_INSIST(vars_next.I_max_dim <= nvl &&
               "Block size rounding-up error.");
      // Create buffer aliases with required shape.
      if (env_.do_reduce()) {
        vars_next.tmp_buf.allocate(*tmp_buf_[vars_next.index_01],
                                   vars_next.I_max_dim);
      }
      vars_next.matB_buf.allocate(*matB_buf_[vars_next.index_01],
                                  vars_next.I_max_dim);
    }

    //TODO: fix locks to work properly for CPU case.

    //========== Send matrix matXitem to GPU - WAIT

    if (vars.do_compute) {
      matXitem_buf_[vars.index_01]->to_accel_wait();
    }

    //========== Perform pseudo GEMM matB = matX^T PROD V - WAIT

    if (vars_prev.do_compute) {
<<<<<<< HEAD
      if(env_.print_details()) printf("Calling gemm_wait\n");
      LinAlg::gemm_wait(vars_prev.I_max, nvl, npvfl,
=======
      LinAlg::gemm_wait(vars_prev.I_max, nvl, npfl,
>>>>>>> 1d9e7618
          matXitem_buf_[vars_prev.index_01], vectors_I_buf, vectors_K_buf,
          vars_prev.matB_buf_ptr(),
          vsums_I->sums(), vsums_J->sums(), vsums_K->sums(),
          vsums_I->counts(), vsums_J->counts(), vsums_K->counts(),
          vars_prev.J, vars_prev.step_2way, *dm, env_);
      matB_cbuf.attach(*vars_prev.matB_buf_ptr());
      matB_cbuf.compress();
    }

    //========== Calculate matXitem

    if (vars_next.do_compute) {
      compute_metrics_3way_block_linalg_form_matXitem_(
          vectors_I_buf, vectors_J_buf, matXitem_buf_[vars_next.index_01],
          vars_next.J, vars_next.step_2way,
          vars_next.I_min, vars_next.I_max, npfl, env_);
    }

    //========== Send matrix matXitem to GPU - START

    if (vars_next.do_compute) {
      matXitem_buf_[vars_next.index_01]->to_accel_start();
    }

    //========== Copy result matrix matB from GPU - START

    if (vars_prev.do_compute) {
      //vars_prev.matB_buf_ptr()->from_accel_start();
      matB_cbuf.from_accel_start();
    }

    //========== Perform pseudo GEMM matB = matX^T PROD V - START

    if (vars.do_compute) {
<<<<<<< HEAD
      if(env_.print_details()) printf("Calling gemm_start with Imax=%d nvl=%d npvfl=%d\n",vars.I_max,nvl,npvfl);
      LinAlg::gemm_start(vars.I_max, nvl, npvfl,
=======
      LinAlg::gemm_start(vars.I_max, nvl, npfl,
>>>>>>> 1d9e7618
          matXitem_buf_[vars.index_01], vectors_I_buf, vectors_K_buf,
          vars.matB_buf_ptr(),
          vsums_I->sums(), vsums_J->sums(), vsums_K->sums(),
          vsums_I->counts(), vsums_J->counts(), vsums_K->counts(),
          vars.J, vars.step_2way, *dm, magma_wrapper, env_);
    }

    //========== Copy result matrix matB from GPU - WAIT

    if (vars_prev.do_compute) {
      //vars_prev.matB_buf_ptr()->from_accel_wait();
      matB_cbuf.from_accel_wait();
      if (vars_prev.step_2way == 0) {
        gm_metrics_pad_adjust(&metrics, vars_prev.matB_buf_ptr(), &env_,
          //CHECK
          env_.is_bitwise_3way_2step() &&
          env_.metric_type() == MetricType::CCC ? 2 : 1);
      }
    }

    //========== Reduce along field procs - WAIT

    if (vars_prevprev.do_compute && env_.do_reduce()) {
      gm_reduce_metrics_wait(&(mpi_requests[vars_prevprev.index_01]),
          &vars_prevprev.matB_buf, vars_prevprev.matB_buf_ptr(), &env_);
      matB_cbuf.attach(vars_prevprev.matB_buf);
    }

    //========== Reduce along field procs - START

    if (vars_prev.do_compute && env_.do_reduce()) {
      mpi_requests[vars_prev.index_01] = gm_reduce_metrics_start(&metrics,
          &vars_prev.matB_buf, vars_prev.matB_buf_ptr(), &env_);
    }

    //========== Compute numerators using ijk piece and (if needed) 2-way pieces

    //---NOTE: matB_buf[vars_prevprev.index_01]->d is locked now
    //---but matB_buf[vars_prevprev.index_01]->h is usable.

    LoopVars& vars_tail = env_.do_reduce() ? vars_prevprev : vars_prev;

    if (vars_tail.do_compute) {
      if(env_.print_details()) printf("Calling finalize_\n");
      finalize_(
          matM_IJ_buf, matM_JK_buf, matM_KIK_buf,
          &matB_cbuf,
          //&vars_tail.matB_buf,
          &metrics, nvl, vars_tail.J, vars_tail.step_2way,
          vars_tail.I_min, vars_tail.I_max,
          vars_tail.K_min, vars_tail.K_max,
          vars_tail.I_max_dim,
          j_block, k_block, si,
          vdata_i.sums, vdata_j.sums, vdata_k.sums,
          env_);
    }

  //========================================
  } // step_num
  //========================================

  // Terminations

  GMSectionInfo_destroy(si, &env_);
}

//=============================================================================

} // namespace comet

//-----------------------------------------------------------------------------<|MERGE_RESOLUTION|>--- conflicted
+++ resolved
@@ -354,8 +354,8 @@
     // NOTE: this may be slight overestimate of amt of mem that will be needed.
 
     if(env.print_details()) printf("Shrinking local_computed=%ld num_entries=%ld total_needed=%ld local_allocated=%ld\n",
-      metrics->num_metric_items_local_computed,matB_buf->num_entries(),
-      metrics->num_metric_items_local_computed+matB_buf->num_entries(),
+      metrics->num_metric_items_local_computed,matB_cbuf->num_entries(),
+      metrics->num_metric_items_local_computed+matB_cbuf->num_entries(),
       metrics->num_metric_items_local_allocated);
     COMET_INSIST(metrics->num_metric_items_local_computed +
       matB_cbuf->num_entries() <=
@@ -647,13 +647,9 @@
   } // if (env.is_shrink())
   //--------------------
 
-<<<<<<< HEAD
-  matB_buf->unlock_h();
+  matB_cbuf->unlock_h();
 
   if(env.print_details()) printf("Done in finalize_ccc_duo_\n");
-=======
-  matB_cbuf->unlock_h();
->>>>>>> 1d9e7618
 }
 
 //-----------------------------------------------------------------------------
@@ -752,13 +748,9 @@
   if (need_mat_ij) {
     MirroredBuf* matM_ij_buf_ptr = env_.do_reduce() ? tmp_buf_[0] : matM_ij_buf;
 
-<<<<<<< HEAD
     if(env_.print_details()) printf("Calling ij GEMM\n");
 
-    LinAlg::gemm(nvl, nvl, npvfl,
-=======
     LinAlg::gemm(nvl, nvl, npfl,
->>>>>>> 1d9e7618
                  vdata_i.buf, vdata_j.buf, matM_ij_buf_ptr,
                  vdata_i.sums->sums(), vdata_j.sums->sums(),
                  vdata_i.sums->counts(), vdata_j.sums->counts(),
@@ -781,13 +773,9 @@
   if (need_mat_jk) {
     MirroredBuf* matM_jk_buf_ptr = env_.do_reduce() ? tmp_buf_[0] : matM_jk_buf;
 
-<<<<<<< HEAD
     if(env_.print_details()) printf("Calling jk GEMM\n");
 
-    LinAlg::gemm(nvl, nvl, npvfl,
-=======
     LinAlg::gemm(nvl, nvl, npfl,
->>>>>>> 1d9e7618
                  vdata_j.buf, vdata_k.buf, matM_jk_buf_ptr,
                  vdata_j.sums->sums(), vdata_k.sums->sums(),
                  vdata_j.sums->counts(), vdata_k.sums->counts(),
@@ -813,13 +801,9 @@
     MirroredBuf* matM_kik_buf_ptr =
         env_.do_reduce() ? tmp_buf_[0] : matM_kik_buf;
 
-<<<<<<< HEAD
     if(env_.print_details()) printf("Calling kik GEMM\n");
 
-    LinAlg::gemm(nvl, nvl, npvfl,
-=======
     LinAlg::gemm(nvl, nvl, npfl,
->>>>>>> 1d9e7618
                  vdata_k.buf, vdata_i.buf, matM_kik_buf_ptr,
                  vdata_k.sums->sums(), vdata_i.sums->sums(),
                  vdata_k.sums->counts(), vdata_i.sums->counts(),
@@ -927,7 +911,7 @@
        ++step_num) {
   //========================================
 
-    if(env_.print_details()) printf("Step_num=%d/%d\n",step_num,num_step+extra_step*2);
+    if(env_.print_details()) printf("compute_linalg_ step_num=%d/%d\n",step_num,num_step+extra_step*2);
 
     // Set per-step variables.
 
@@ -950,6 +934,8 @@
                                 vars_next.step_num < num_step;
     vars_next.do_compute = vars_next.is_compute_step && ! vars_next.empty;
     vars_next.index_01 = utils::mod_i(vars_next.step_num, (int)NUM_BUF);
+    if(env_.print_details()) printf("vars do_compute=%d is_compute=%d empty=%d Imin/max=%d/%d Kmin/max=%d/%d step_num=%d num_step=%d",
+      vars.do_compute,vars.is_compute_step,vars.empty,vars.I_min,vars.I_max,vars.K_min,vars.K_max,vars.step_num,num_step);
     if (vars_next.I_max <= nvl) {
       COMET_INSIST(vars_next.I_max_dim <= nvl &&
                "Block size rounding-up error.");
@@ -973,12 +959,8 @@
     //========== Perform pseudo GEMM matB = matX^T PROD V - WAIT
 
     if (vars_prev.do_compute) {
-<<<<<<< HEAD
       if(env_.print_details()) printf("Calling gemm_wait\n");
-      LinAlg::gemm_wait(vars_prev.I_max, nvl, npvfl,
-=======
       LinAlg::gemm_wait(vars_prev.I_max, nvl, npfl,
->>>>>>> 1d9e7618
           matXitem_buf_[vars_prev.index_01], vectors_I_buf, vectors_K_buf,
           vars_prev.matB_buf_ptr(),
           vsums_I->sums(), vsums_J->sums(), vsums_K->sums(),
@@ -1013,17 +995,16 @@
     //========== Perform pseudo GEMM matB = matX^T PROD V - START
 
     if (vars.do_compute) {
-<<<<<<< HEAD
-      if(env_.print_details()) printf("Calling gemm_start with Imax=%d nvl=%d npvfl=%d\n",vars.I_max,nvl,npvfl);
-      LinAlg::gemm_start(vars.I_max, nvl, npvfl,
-=======
+      if(env_.print_details()) printf("Calling gemm_start step_num=%d with Imax=%d nvl=%d npvfl=%d\n",
+        step_num,vars.I_max,nvl,npfl);
       LinAlg::gemm_start(vars.I_max, nvl, npfl,
->>>>>>> 1d9e7618
           matXitem_buf_[vars.index_01], vectors_I_buf, vectors_K_buf,
           vars.matB_buf_ptr(),
           vsums_I->sums(), vsums_J->sums(), vsums_K->sums(),
           vsums_I->counts(), vsums_J->counts(), vsums_K->counts(),
           vars.J, vars.step_2way, *dm, magma_wrapper, env_);
+      if(env_.print_details()) printf("Done calling gemm_start step_num=%d with Imax=%d nvl=%d npvfl=%d\n",
+        step_num,vars.I_max,nvl,npfl); 
     }
 
     //========== Copy result matrix matB from GPU - WAIT
@@ -1076,12 +1057,14 @@
           env_);
     }
 
+    if(env_.print_details()) printf("Completed compute_linalg_ step_num=%d/%d\n",step_num,num_step+extra_step*2);
+
   //========================================
   } // step_num
   //========================================
 
   // Terminations
-
+  if(env_.print_details()) printf("Done in compute_linalg_\n");
   GMSectionInfo_destroy(si, &env_);
 }
 
