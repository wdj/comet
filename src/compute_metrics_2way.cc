//-----------------------------------------------------------------------------
/*!
 * \file   compute_metrics_2way.cc
 * \author Wayne Joubert
 * \date   Thu Jan  7 10:21:09 EST 2016
 * \brief  Calculate metrics, 2-way.
 */
//-----------------------------------------------------------------------------
/*-----------------------------------------------------------------------------

Copyright 2020, UT-Battelle, LLC

Redistribution and use in source and binary forms, with or without
modification, are permitted provided that the following conditions are met:

1. Redistributions of source code must retain the above copyright notice, this
list of conditions and the following disclaimer.

2. Redistributions in binary form must reproduce the above copyright notice,
this list of conditions and the following disclaimer in the documentation
and/or other materials provided with the distribution.

THIS SOFTWARE IS PROVIDED BY THE COPYRIGHT HOLDERS AND CONTRIBUTORS "AS IS"
AND ANY EXPRESS OR IMPLIED WARRANTIES, INCLUDING, BUT NOT LIMITED TO, THE
IMPLIED WARRANTIES OF MERCHANTABILITY AND FITNESS FOR A PARTICULAR PURPOSE ARE
DISCLAIMED. IN NO EVENT SHALL THE COPYRIGHT HOLDER OR CONTRIBUTORS BE LIABLE
FOR ANY DIRECT, INDIRECT, INCIDENTAL, SPECIAL, EXEMPLARY, OR CONSEQUENTIAL
DAMAGES (INCLUDING, BUT NOT LIMITED TO, PROCUREMENT OF SUBSTITUTE GOODS OR
SERVICES; LOSS OF USE, DATA, OR PROFITS; OR BUSINESS INTERRUPTION) HOWEVER
CAUSED AND ON ANY THEORY OF LIABILITY, WHETHER IN CONTRACT, STRICT LIABILITY,
OR TORT (INCLUDING NEGLIGENCE OR OTHERWISE) ARISING IN ANY WAY OUT OF THE USE
OF THIS SOFTWARE, EVEN IF ADVISED OF THE POSSIBILITY OF SUCH DAMAGE.

-----------------------------------------------------------------------------*/

#include "string.h"

#include "env.hh"
#include "linalg.hh"
#include "magma_wrapper.hh"
#include "mirrored_buf.hh"
#include "compressed_buf.hh"
#include "vectors.hh"
#include "metrics.hh"
#include "vector_sums.hh"
#include "comm_xfer_utils.hh"
#include "compute_metrics_2way_block.hh"
#include "compute_metrics_2way.hh"

//=============================================================================

namespace comet {

//-----------------------------------------------------------------------------
/// \brief Constructor for ComputeMetrics2Way class.

ComputeMetrics2Way::ComputeMetrics2Way(GMDecompMgr& dm, CEnv& env)
  : env_(env) 
  , vectors_01_{}
  , metrics_buf_0_(env)
  , metrics_buf_1_(env)
  , metrics_buf_01_{&metrics_buf_0_, &metrics_buf_1_}
  , vectors_buf_(env)
  , metrics_tmp_buf_(env)
  , vector_sums_onproc_(dm.num_vector_local, env)
  , vector_sums_offproc_0_(env.all2all() ? dm.num_vector_local : 0, env)
  , vector_sums_offproc_1_(env.all2all() ? dm.num_vector_local : 0, env)
  , vector_sums_offproc_01_{&vector_sums_offproc_0_, &vector_sums_offproc_1_} {
  COMET_INSIST(env_.is_proc_active());

  if (!env_.all2all())
    return;

  if(env.print_details()) printf("Creating ComputeMetrics2Way\n");

  for (int i = 0; i < NUM_BUF; ++i) {
    GMVectors_create_with_buf(&vectors_01_[i], env_.data_type_vectors(),
      &dm, &env_);
    metrics_buf_01_[i]->allocate(dm.num_vector_local, dm.num_vector_local);
  }

  vectors_buf_.allocate(dm.num_packedfield_local, dm.num_vector_local);

  if (env_.do_reduce())
    metrics_tmp_buf_.allocate(dm.num_vector_local, dm.num_vector_local);
}

//-----------------------------------------------------------------------------
/// \brief Destructor for ComputeMetrics2Way class.

ComputeMetrics2Way::~ComputeMetrics2Way() {
  COMET_INSIST(env_.is_proc_active());

  if (!env_.all2all())
    return;

  for (int i = 0; i < NUM_BUF; ++i) {
    GMVectors_destroy(&vectors_01_[i], &env_);
  }
}

//-----------------------------------------------------------------------------
/// \brief Perform the 2-way metrics computation.

void ComputeMetrics2Way::compute(GMMetrics& metrics, GMVectors& vectors) {
  COMET_INSIST(env_.is_proc_active());

  if (!env_.all2all()) {
    compute_notall2all_(metrics, vectors);
  } else {
    compute_all2all_(metrics, vectors);
  }
}

//-----------------------------------------------------------------------------
/// \brief Perform the 2-way metrics computation, non-all2all case.

void ComputeMetrics2Way::compute_notall2all_(GMMetrics& metrics,
                                             GMVectors& vectors) {
  COMET_INSIST(!env_.all2all());

  if(env_.print_details()) printf("In compute_notall2all\n");

  //---------------
  // Denominator
  //---------------

  vector_sums_onproc_.compute(vectors);

  //---------------
  // Numerator
  //---------------

  //MagmaWrapper::initialize(env_);
  MagmaWrapper magma_wrapper(env_);

  {

  const int nvl = vectors.num_vector_local;
  const int npfl = vectors.num_packedfield_local;

  // Allocate memory for vectors and for result 

  MirroredBuf vectors_buf(npfl, nvl, env_);

  MirroredBuf metrics_buf(nvl, nvl, env_);

  MirroredBuf metrics_tmp_buf(env_);
  if (env_.do_reduce())
    metrics_tmp_buf.allocate(nvl, nvl);

  MirroredBuf* metrics_buf_ptr =
      env_.do_reduce() ?  &metrics_tmp_buf : &metrics_buf;

  // Copy in vectors

  gm_vectors_to_buf(&vectors_buf, &vectors, &env_);

  // Send vectors to GPU

  vectors_buf.to_accel();

  ComputeMetrics2WayBlock::compute_nums_start(
    &vectors, &vectors, &metrics, &vectors_buf,
     &vectors_buf, metrics_buf_ptr,
     &vector_sums_onproc_,
     &vector_sums_onproc_,
     env_.proc_num_vector(),
     true, magma_wrapper, &env_);

  ComputeMetrics2WayBlock::compute_nums_wait(
    &vectors, &vectors, &metrics, &vectors_buf,
    &vectors_buf, metrics_buf_ptr,
    &vector_sums_onproc_,
    &vector_sums_onproc_,
    env_.proc_num_vector(),
    true, &env_);

  // Copy result from GPU

  metrics_buf_ptr->from_accel();
  gm_metrics_pad_adjust(&metrics, metrics_buf_ptr, &env_);

  // Do reduction across field procs if needed

  gm_reduce_metrics(&metrics, &metrics_buf, metrics_buf_ptr, &env_);

  // Combine

//>>>
  CompressedBuf matB_buf_compressed(metrics_buf, env_);
  ComputeMetrics2WayBlock::finalize(&metrics, &matB_buf_compressed,
                                    &vector_sums_onproc_, &vector_sums_onproc_,
                                    env_.proc_num_vector(), true, &env_);

  //---------------
  // Terminations
  //---------------

  }

  //MagmaWrapper::finalize(env_);
  if(env_.print_details()) printf("Done in compute_notall2all\n");
}

//=============================================================================
/// \brief Perform the 2-way metrics computation, all2all case.

void ComputeMetrics2Way::compute_all2all_(GMMetrics& metrics,
                                          GMVectors& vectors) {
  COMET_INSIST(env_.all2all());

  int rank = 0;
  COMET_MPI_SAFE_CALL(MPI_Comm_rank(MPI_COMM_WORLD, &rank));
  if(env_.print_details()) printf("rank=%d In compute_all2all\n",rank);

  // Initializations

  const int num_block = env_.num_block_vector();
  const int i_block = env_.proc_num_vector();

  MagmaWrapper magma_wrapper(env_);

  // Create double buffer of vectors objects for send/recv

  // Allocate GPU buffers
  // To overlap transfers with compute, set up double buffers for the
  // vectors sent to the GPU and the metrics received from the GPU.

  // Result matrix is diagonal block and half the blocks to the right
  // (including wraparound to left side of matrix when appropriate).
  // For even number of vector blocks, block rows of lower half of matrix
  //  have one less block to make correct count.

  const int num_proc_repl = env_.num_proc_repl();
  const int proc_num_repl = env_.proc_num_repl();

//  const int num_proc_vector = env_.num_proc_vector();
//  const int proc_num_vector = env_.proc_num_vector();

  // Flatten the proc_vector and proc_repl indices into a single index.

  //const int num_proc_rv = num_block * num_proc_repl;
  //const int proc_num_rv = proc_num_repl + num_proc_repl * i_block;

  MPI_Request mpi_requests[2] = {MPI_REQUEST_NULL, MPI_REQUEST_NULL};

  // Prepare for loop over blocks of result.

  /* Summary of the opertions in this loop:

    send VECTORS next step start
    recv VECTORS next step start
    set VECTORS this step wait
    compute numerators start
    get METRICS prev step wait
    combine prev step wait (GPU case)
    recv VECTORS next step wait
    set VECTORS next step start
    compute numerators wait
    get METRICS this step start
    compute denominators
    combine this step (CPU case)
    send VECTORS next step wait

  */

  // Lowest/highest (block) diag to be computed for this phase,
  // measured from (block) main diag.
  // For all repl procs.

  const int j_i_offset_min = metrics_bdiag_thisphase_min(env_);
  const int j_i_offset_this_row_max = metrics_bdiag_thisphase_thisbrow_max(env_);

  // Convenience struct to remember loop state across cycles.

  struct LoopVars {
    GMVectors* vectors_right;
    MirroredBuf* vectors_right_buf;
    MirroredBuf* metrics_buf;
    VectorSums* vector_sums_right;
    bool is_compute_step;
    bool is_first_compute_step;
    bool do_compute_block;
    bool needs_comm;
    bool is_main_diag;
    bool is_right_aliased;
    int step_num;
    int index_01;
    int j_i_offset;
    int j_block;
  };

  LoopVars vars = {};
  LoopVars vars_prev = {};
  LoopVars vars_next = {};

  // Optionally compress the result data on the GPU.

  CompressedBuf matB_buf_compressed(*metrics_buf_01_[0], env_);

<<<<<<< HEAD
  //if(env_.print_details()) printf("rank=%d Starting for loop %d-%d\n",rank,0-extra_step,num_step+extra_step);
=======
  // Num steps to take to compute the blocks
  // Note: at each step, proc_repl procs each compute a block
  // (except for a few cases when it could be less)
  // NOTE: num_step is consistent across procs.
  // This is to ensure all communication is the same, even if some
  // procs don't need to compute on a step.

  const int num_step = metrics_num_steps_2way(env_);

  // Add extra step at begin/end to fill/drain pipeline.

  const int extra_step = 1;
  const int first_step = 0 - extra_step;
>>>>>>> 1a256ca6

  //========================================
  for (int step_num = first_step; step_num < num_step+extra_step; ++step_num) {
  //========================================

    //if(env_.print_details()) printf("rank=%d In loop step_num=%d\n",rank,step_num);

    // Set per-step variables

    vars_prev = vars;
    vars = vars_next;

    vars_next.step_num = step_num + 1;
    vars_next.is_compute_step = vars_next.step_num >= 0 &&
                                vars_next.step_num < num_step;
    vars_next.is_first_compute_step = vars_next.step_num == 0;
    vars_next.index_01 = utils::mod_i(vars_next.step_num, 2);

    // Find bdiag number being computed.

    vars_next.j_i_offset = j_i_offset_min + (
       env_.is_comm_ring() ?
       vars_next.step_num + num_step * proc_num_repl :
       proc_num_repl + num_proc_repl * vars_next.step_num);

    vars_next.j_block = utils::mod_i(i_block + vars_next.j_i_offset, num_block);
    vars_next.is_main_diag = 0 == vars_next.j_i_offset;

    // Ensure that the respective block is in the range of what is
    // to be computed in this phase, this block row.
    // This is to handle the issue when num_step * num_proc_repl doesn't equal
    // num computed this phase - due to divisibility.

    vars_next.do_compute_block = vars_next.is_compute_step &&
      vars_next.j_i_offset < j_i_offset_this_row_max;

    // Pointers to left/right-side vecs.
    // Here we are computing V^T W, for V, W containing column vectors.

    vars_next.is_right_aliased = vars_next.is_main_diag;

    vars_next.needs_comm = vars_next.j_i_offset < num_block &&
      ! vars_next.is_main_diag;

    GMVectors* vectors_left = &vectors;
    vars_next.vectors_right = vars_next.is_right_aliased ?
      vectors_left : &vectors_01_[vars_next.index_01];

    MirroredBuf* vectors_left_buf = &vectors_buf_;
    vars_next.vectors_right_buf = vars_next.is_right_aliased ?
      vectors_left_buf : vectors_01_[vars_next.index_01].buf;

    VectorSums* vector_sums_left = &vector_sums_onproc_;
    vars_next.vector_sums_right = vars_next.is_right_aliased ?
      vector_sums_left : vector_sums_offproc_01_[vars_next.index_01];

    // Pointer to metrics buffer

    vars_next.metrics_buf = metrics_buf_01_[vars_next.index_01];

    //========== MPI sends, receives - START

    if (vars_next.is_compute_step && vars_next.needs_comm) {

      const bool is_first_comm_step = ! vars.needs_comm; // && vars_next.needs_comm

      // Select send/recv procs to use.
      // if ring comm step, shift by 1; else shift vectors_left by offset.

      const int proc_offset = env_.is_comm_ring() && ! is_first_comm_step ?
        1 : vars_next.j_i_offset;
    
      const int proc_send = env_.proc_num_repl_vector(proc_num_repl,
        utils::mod_i(i_block - proc_offset, num_block));

      const int proc_recv = env_.proc_num_repl_vector(proc_num_repl,
        utils::mod_i(i_block + proc_offset, num_block));

      //const int proc_send = env_.proc_num_repl_vector(proc_num_repl,
      //  utils::mod_i(i_block - vars_next.j_i_offset, num_block));
      //const int proc_recv = env_.proc_num_repl_vector(proc_num_repl,
      //  utils::mod_i(i_block + vars_next.j_i_offset, num_block));

      const int mpi_tag = step_num + 1;

      COMET_INSIST((!vars_next.is_right_aliased) &&
               "Next step should always compute off-diag block.");

      GMVectors* vectors_send = env_.is_comm_ring() && ! is_first_comm_step ?
        &vectors_01_[1-vars_next.index_01] :
        vectors_left;

<<<<<<< HEAD
    // Initiate sends/recvs for vecs needed on next step
    //if(env_.print_details()) printf("rank=%d Initiating sends/recvs\n",rank);
    if (vars_next.is_compute_step && ! comm_with_self) {
      const int mpi_tag = step_num + 1;
      // NOTE: the following order helps performance
      COMET_INSIST((!vars_next.is_right_aliased) &&
               "Next step should always compute off-diag block.");
      lock(lock_vectors_right_buf_h_next);
      mpi_requests[1] = gm_recv_vectors_start(vars_next.vectors_right,
=======
      GMVectors* vectors_recv = vars_next.vectors_right;

      // NOTE: the following order seems to help performance.
      mpi_requests[1] = gm_recv_vectors_start(vectors_recv,
>>>>>>> 1a256ca6
                                              proc_recv, mpi_tag, &env_);
      mpi_requests[0] = gm_send_vectors_start(vectors_send,
                                              proc_send, mpi_tag, &env_);

      //mpi_requests[1] = gm_recv_vectors_start(vars_next.vectors_right,
      //                                        proc_recv, mpi_tag, &env_);
      //mpi_requests[0] = gm_send_vectors_start(vectors_left,
      //                                        proc_send, mpi_tag, &env_);
    }

<<<<<<< HEAD
    // Send right vectors to GPU end
    //if(env_.print_details()) printf("rank=%d Sending right vectors to GPU end\n",rank);
=======
    //========== Send right matrix to GPU - WAIT.

>>>>>>> 1a256ca6
    if (vars.is_compute_step && vars.do_compute_block &&
        ! vars.is_right_aliased)
      vars.vectors_right_buf->to_accel_wait();

<<<<<<< HEAD
    // First step (for any repl or phase): send (left) vecs to GPU
    //if(env_.print_details()) printf("rank=%d Sending left vecs to GPU\n",rank);
=======
    //========== Send left matrix to GPU on first step.

>>>>>>> 1a256ca6
    if (vars_next.is_first_compute_step) {
      gm_vectors_to_buf(vectors_left_buf, vectors_left, &env_);
      vectors_left_buf->to_accel_start();
      // TODO: examine whether overlap possible.
      // May not be possible for general repl and phase (??).
      vectors_left_buf->to_accel_wait();
    }

<<<<<<< HEAD
    // Compute sums for denominators
    //if(env_.print_details()) printf("rank=%d Computing sums for denominators\n",rank);
=======
    //========== Compute sums for denominators

>>>>>>> 1a256ca6
    //const int compute_sums_this = CEnv_is_ppc64() ? 1 : 2;
    const int compute_sums_this = 0; //FIX env_.is_threshold_tc() ? 0 : 1;

    if (0 == compute_sums_this) { // needed here for is_threshold_tc
      if (vars.is_compute_step && vars.do_compute_block) {
        //TODO: possibly move this
        if (vars.is_first_compute_step)
          vector_sums_left->compute(*vectors_left);
        if (! vars.is_main_diag)
          vars.vector_sums_right->compute(*vars.vectors_right);
      }
    }

<<<<<<< HEAD
    // Commence numerators computation
    //if(env_.print_details()) printf("rank=%d Computing numerators\n",rank);
    if (vars.is_compute_step && vars.do_compute_block) {
      lock(lock_vectors_left_buf_d);
      if (! vars.is_right_aliased) {
        lock(lock_vectors_right_buf_d);
      }
      lock(lock_metrics_buf_ptr_d);
      if(env_.print_details()) printf("rank=%d Calling ComputeMetrics2WayBlock::compute_nums_start\n",rank);
=======
    //========== Perform pseudo GEMM - START

    if (vars.is_compute_step && vars.do_compute_block) {
>>>>>>> 1a256ca6
      ComputeMetrics2WayBlock::compute_nums_start(
        vectors_left, vars.vectors_right, &metrics,
        vectors_left_buf, vars.vectors_right_buf, vars.metrics_buf,
        vector_sums_left, vars.vector_sums_right,
        vars.j_block, vars.is_main_diag, magma_wrapper, &env_);
      if(env_.print_details()) printf("rank=%d Done calling ComputeMetrics2WayBlock::compute_nums_start\n",rank);
    }

<<<<<<< HEAD
    // GPU case: wait for prev step get metrics to complete, then combine.
    // Note this is hidden under GPU computation
    //if(env_.print_details()) printf("rank=%d waiting for prev step get metrics to complete\n",rank);
=======
    //========== Copy result matrix from GPU - WAIT

>>>>>>> 1a256ca6
    if (env_.is_using_linalg()) {
      if (vars_prev.is_compute_step && vars_prev.do_compute_block) {
        matB_buf_compressed.from_accel_wait();
        gm_metrics_pad_adjust(&metrics, vars_prev.metrics_buf, &env_);

        //TODO: remove need to allocate metrics_tmp_buf device array
        MirroredBuf* metrics_buf_prev_ptr =
            env_.do_reduce() ?  &metrics_tmp_buf_ : vars_prev.metrics_buf;

        //========== Reduce along field procs

        if (env_.do_reduce()) {
          gm_reduce_metrics(&metrics, metrics_buf_prev_ptr,
                            vars_prev.metrics_buf, &env_);
          matB_buf_compressed.attach(*metrics_buf_prev_ptr);
        }

<<<<<<< HEAD
        if(env_.print_details()) printf("rank=%d Calling ComputeMetrics2WayBlock::finalize\n",rank);
=======
        //========== Combine numerators, denominators: CPU case

>>>>>>> 1a256ca6
        ComputeMetrics2WayBlock::finalize(
          &metrics,
          &matB_buf_compressed, 
          vector_sums_left, vars_prev.vector_sums_right,
          vars_prev.j_block,
          vars_prev.is_main_diag, &env_);
<<<<<<< HEAD
        if(env_.print_details()) printf("Done calling ComputeMetrics2WayBlock::finalize\n");

        unlock(lock_metrics_buf_ptr_h_prev); // semantics not perfect but ok

        if (env_.do_reduce()) {
          unlock(lock_metrics_tmp_buf_h);
        }
=======
>>>>>>> 1a256ca6
      }
    }

    // ISSUE: it may be possible to increase performance by swapping the
    // some code blocks below and the one code block above.  It depends
    // on the relative speeds.  If these would be put in two different
    // CPU threads, then it wouldn't matter.

<<<<<<< HEAD
    // Compute sums for denominators
    //if(env_.print_details()) printf("rank=%d computing sums for denominators\n",rank);
=======
    //========== Compute sums for denominators: case 1

>>>>>>> 1a256ca6
    if (1 == compute_sums_this) { // put it here for speed on this arch
      if (vars.is_compute_step && vars.do_compute_block) {
        //TODO: possibly move this
        if (vars.is_first_compute_step) {
          vector_sums_left->compute(*vectors_left);
        }
        if (! vars.is_main_diag) {
          vars.vector_sums_right->compute(*vars.vectors_right);
        }
      }
    }

<<<<<<< HEAD
    // Wait for recvs to complete
    //if(env_.print_details()) printf("rank=%d Waiting for recvs to complete\n",rank);
    if (vars_next.is_compute_step && ! comm_with_self) {
=======
    //========== MPI receives - WAIT

    if (vars_next.is_compute_step && vars_next.needs_comm) {
>>>>>>> 1a256ca6
      gm_recv_vectors_wait(&(mpi_requests[1]), &env_);
      COMET_INSIST((!vars_next.is_right_aliased) &&
               "Next step should always compute off-diag block.");
    }

    //========== Send right matrix to GPU - START.

    if (vars_next.is_compute_step && vars_next.do_compute_block &&
        ! vars_next.is_right_aliased) {
      // ISSUE: make sure not necessary if vars_next.is_right_aliased
      vars_next.vectors_right_buf->to_accel_start();
    }

    //========== Perform pseudo GEMM - WAIT

    if (vars.is_compute_step && vars.do_compute_block) {
      if(env_.print_details()) printf("rank=%d Calling compute_nums_wait\n",rank);
      ComputeMetrics2WayBlock::compute_nums_wait(
        vectors_left, vars.vectors_right, &metrics,
        vectors_left_buf, vars.vectors_right_buf, vars.metrics_buf,
        vector_sums_left, vars.vector_sums_right,
        vars.j_block, vars.is_main_diag, &env_);

      if(env_.print_details()) printf("rank=%d Done calling compute_nums_wait\n",rank);
        matB_buf_compressed.attach(*vars.metrics_buf);
        matB_buf_compressed.compress();
    }

    //========== Copy result matrix from GPU - START

    if (vars.is_compute_step && vars.do_compute_block)
      matB_buf_compressed.from_accel_start();

    //========== Compute sums for denominators: case 2

    if (2 == compute_sums_this) { // put it here for speed on this arch
      if (vars.is_compute_step && vars.do_compute_block) {
        //TODO: possibly move this
        if (vars.is_first_compute_step) {
          vector_sums_left->compute(*vectors_left);
        }
        if (! vars.is_main_diag) {
          vars.vector_sums_right->compute(*vars.vectors_right);
        }
      }
    }

<<<<<<< HEAD
    // CPU case: combine numerators, denominators to obtain final result
    //if(env_.print_details()) printf("rank=%d Combining numerators and denominators\n",rank);
=======
    //========== Combine numerators, denominators: CPU case

>>>>>>> 1a256ca6
    if (!env_.is_using_linalg()) {
      if (vars.is_compute_step && vars.do_compute_block) {
        matB_buf_compressed.from_accel_wait();
<<<<<<< HEAD
        unlock(lock_metrics_buf_ptr_d);
        unlock(lock_metrics_buf_ptr_h);
        lock(lock_metrics_buf_ptr_h);
        if(env_.print_details()) printf("rank=%d Calling 2nd Block::finalize\n",rank);
=======
//fprintf(stderr,"%i %i  %i\n", env_.proc_num_vector(), env_.proc_num_repl(), (int)vars.j_block);
>>>>>>> 1a256ca6
        ComputeMetrics2WayBlock::finalize(
          &metrics,
          &matB_buf_compressed,
          vector_sums_left,
          vars.vector_sums_right, vars.j_block,
          vars.is_main_diag, &env_);
<<<<<<< HEAD
        if(env_.print_details()) printf("rank=%d Done calling 2nd Block::finalize\n",rank);
        unlock(lock_metrics_buf_ptr_h);
=======
>>>>>>> 1a256ca6
      }
    }

    //========== MPI sends - WAIT

    if (vars_next.is_compute_step && vars_next.needs_comm)
      gm_send_vectors_wait(&(mpi_requests[0]), &env_);

    //if(env_.print_details()) printf("rank=%d Done with loop step_num=%d\n",rank,step_num);

  //========================================
  } // step_num
  //========================================

  //MagmaWrapper::finalize(env_);
  if(env_.print_details()) printf("rank=%d Done in compute_all2all\n",rank);
}

//=============================================================================

} // namespace comet

//-----------------------------------------------------------------------------
<|MERGE_RESOLUTION|>--- conflicted
+++ resolved
@@ -299,9 +299,6 @@
 
   CompressedBuf matB_buf_compressed(*metrics_buf_01_[0], env_);
 
-<<<<<<< HEAD
-  //if(env_.print_details()) printf("rank=%d Starting for loop %d-%d\n",rank,0-extra_step,num_step+extra_step);
-=======
   // Num steps to take to compute the blocks
   // Note: at each step, proc_repl procs each compute a block
   // (except for a few cases when it could be less)
@@ -315,7 +312,8 @@
 
   const int extra_step = 1;
   const int first_step = 0 - extra_step;
->>>>>>> 1a256ca6
+
+  //if(env_.print_details()) printf("rank=%d Starting for loop %d-%d\n",rank,0-extra_step,num_step+extra_step);
 
   //========================================
   for (int step_num = first_step; step_num < num_step+extra_step; ++step_num) {
@@ -408,22 +406,12 @@
         &vectors_01_[1-vars_next.index_01] :
         vectors_left;
 
-<<<<<<< HEAD
-    // Initiate sends/recvs for vecs needed on next step
-    //if(env_.print_details()) printf("rank=%d Initiating sends/recvs\n",rank);
-    if (vars_next.is_compute_step && ! comm_with_self) {
-      const int mpi_tag = step_num + 1;
-      // NOTE: the following order helps performance
-      COMET_INSIST((!vars_next.is_right_aliased) &&
-               "Next step should always compute off-diag block.");
-      lock(lock_vectors_right_buf_h_next);
-      mpi_requests[1] = gm_recv_vectors_start(vars_next.vectors_right,
-=======
+      // Initiate sends/recvs for vecs needed on next step
+      //if(env_.print_details()) printf("rank=%d Initiating sends/recvs\n",rank);
       GMVectors* vectors_recv = vars_next.vectors_right;
 
       // NOTE: the following order seems to help performance.
       mpi_requests[1] = gm_recv_vectors_start(vectors_recv,
->>>>>>> 1a256ca6
                                               proc_recv, mpi_tag, &env_);
       mpi_requests[0] = gm_send_vectors_start(vectors_send,
                                               proc_send, mpi_tag, &env_);
@@ -434,24 +422,17 @@
       //                                        proc_send, mpi_tag, &env_);
     }
 
-<<<<<<< HEAD
-    // Send right vectors to GPU end
+    //========== Send right matrix to GPU - WAIT.
+
     //if(env_.print_details()) printf("rank=%d Sending right vectors to GPU end\n",rank);
-=======
-    //========== Send right matrix to GPU - WAIT.
-
->>>>>>> 1a256ca6
+
     if (vars.is_compute_step && vars.do_compute_block &&
         ! vars.is_right_aliased)
       vars.vectors_right_buf->to_accel_wait();
 
-<<<<<<< HEAD
-    // First step (for any repl or phase): send (left) vecs to GPU
+    //========== Send left matrix to GPU on first step.
     //if(env_.print_details()) printf("rank=%d Sending left vecs to GPU\n",rank);
-=======
-    //========== Send left matrix to GPU on first step.
-
->>>>>>> 1a256ca6
+
     if (vars_next.is_first_compute_step) {
       gm_vectors_to_buf(vectors_left_buf, vectors_left, &env_);
       vectors_left_buf->to_accel_start();
@@ -460,13 +441,9 @@
       vectors_left_buf->to_accel_wait();
     }
 
-<<<<<<< HEAD
-    // Compute sums for denominators
+    //========== Compute sums for denominators
     //if(env_.print_details()) printf("rank=%d Computing sums for denominators\n",rank);
-=======
-    //========== Compute sums for denominators
-
->>>>>>> 1a256ca6
+
     //const int compute_sums_this = CEnv_is_ppc64() ? 1 : 2;
     const int compute_sums_this = 0; //FIX env_.is_threshold_tc() ? 0 : 1;
 
@@ -480,21 +457,10 @@
       }
     }
 
-<<<<<<< HEAD
-    // Commence numerators computation
-    //if(env_.print_details()) printf("rank=%d Computing numerators\n",rank);
+    //========== Perform pseudo GEMM - START
+
     if (vars.is_compute_step && vars.do_compute_block) {
-      lock(lock_vectors_left_buf_d);
-      if (! vars.is_right_aliased) {
-        lock(lock_vectors_right_buf_d);
-      }
-      lock(lock_metrics_buf_ptr_d);
       if(env_.print_details()) printf("rank=%d Calling ComputeMetrics2WayBlock::compute_nums_start\n",rank);
-=======
-    //========== Perform pseudo GEMM - START
-
-    if (vars.is_compute_step && vars.do_compute_block) {
->>>>>>> 1a256ca6
       ComputeMetrics2WayBlock::compute_nums_start(
         vectors_left, vars.vectors_right, &metrics,
         vectors_left_buf, vars.vectors_right_buf, vars.metrics_buf,
@@ -503,14 +469,9 @@
       if(env_.print_details()) printf("rank=%d Done calling ComputeMetrics2WayBlock::compute_nums_start\n",rank);
     }
 
-<<<<<<< HEAD
-    // GPU case: wait for prev step get metrics to complete, then combine.
-    // Note this is hidden under GPU computation
-    //if(env_.print_details()) printf("rank=%d waiting for prev step get metrics to complete\n",rank);
-=======
     //========== Copy result matrix from GPU - WAIT
-
->>>>>>> 1a256ca6
+    if(env_.print_details()) printf("rank=%d Copying result matrix from GPU\n",rank);
+
     if (env_.is_using_linalg()) {
       if (vars_prev.is_compute_step && vars_prev.do_compute_block) {
         matB_buf_compressed.from_accel_wait();
@@ -528,28 +489,16 @@
           matB_buf_compressed.attach(*metrics_buf_prev_ptr);
         }
 
-<<<<<<< HEAD
-        if(env_.print_details()) printf("rank=%d Calling ComputeMetrics2WayBlock::finalize\n",rank);
-=======
         //========== Combine numerators, denominators: CPU case
 
->>>>>>> 1a256ca6
+	if(env_.print_details()) printf("rank=%d Calling ComputeMetrics2WayBlock::finalize\n",rank);
         ComputeMetrics2WayBlock::finalize(
           &metrics,
           &matB_buf_compressed, 
           vector_sums_left, vars_prev.vector_sums_right,
           vars_prev.j_block,
           vars_prev.is_main_diag, &env_);
-<<<<<<< HEAD
         if(env_.print_details()) printf("Done calling ComputeMetrics2WayBlock::finalize\n");
-
-        unlock(lock_metrics_buf_ptr_h_prev); // semantics not perfect but ok
-
-        if (env_.do_reduce()) {
-          unlock(lock_metrics_tmp_buf_h);
-        }
-=======
->>>>>>> 1a256ca6
       }
     }
 
@@ -558,13 +507,9 @@
     // on the relative speeds.  If these would be put in two different
     // CPU threads, then it wouldn't matter.
 
-<<<<<<< HEAD
-    // Compute sums for denominators
+    //========== Compute sums for denominators: case 1
     //if(env_.print_details()) printf("rank=%d computing sums for denominators\n",rank);
-=======
-    //========== Compute sums for denominators: case 1
-
->>>>>>> 1a256ca6
+
     if (1 == compute_sums_this) { // put it here for speed on this arch
       if (vars.is_compute_step && vars.do_compute_block) {
         //TODO: possibly move this
@@ -577,15 +522,10 @@
       }
     }
 
-<<<<<<< HEAD
-    // Wait for recvs to complete
+    //========== MPI receives - WAIT
     //if(env_.print_details()) printf("rank=%d Waiting for recvs to complete\n",rank);
-    if (vars_next.is_compute_step && ! comm_with_self) {
-=======
-    //========== MPI receives - WAIT
 
     if (vars_next.is_compute_step && vars_next.needs_comm) {
->>>>>>> 1a256ca6
       gm_recv_vectors_wait(&(mpi_requests[1]), &env_);
       COMET_INSIST((!vars_next.is_right_aliased) &&
                "Next step should always compute off-diag block.");
@@ -633,35 +573,21 @@
       }
     }
 
-<<<<<<< HEAD
-    // CPU case: combine numerators, denominators to obtain final result
+    //========== Combine numerators, denominators: CPU case
     //if(env_.print_details()) printf("rank=%d Combining numerators and denominators\n",rank);
-=======
-    //========== Combine numerators, denominators: CPU case
-
->>>>>>> 1a256ca6
+
     if (!env_.is_using_linalg()) {
       if (vars.is_compute_step && vars.do_compute_block) {
         matB_buf_compressed.from_accel_wait();
-<<<<<<< HEAD
-        unlock(lock_metrics_buf_ptr_d);
-        unlock(lock_metrics_buf_ptr_h);
-        lock(lock_metrics_buf_ptr_h);
         if(env_.print_details()) printf("rank=%d Calling 2nd Block::finalize\n",rank);
-=======
 //fprintf(stderr,"%i %i  %i\n", env_.proc_num_vector(), env_.proc_num_repl(), (int)vars.j_block);
->>>>>>> 1a256ca6
         ComputeMetrics2WayBlock::finalize(
           &metrics,
           &matB_buf_compressed,
           vector_sums_left,
           vars.vector_sums_right, vars.j_block,
           vars.is_main_diag, &env_);
-<<<<<<< HEAD
         if(env_.print_details()) printf("rank=%d Done calling 2nd Block::finalize\n",rank);
-        unlock(lock_metrics_buf_ptr_h);
-=======
->>>>>>> 1a256ca6
       }
     }
 
