--- conflicted
+++ resolved
@@ -219,6 +219,17 @@
         do_->problem_type = GM_PROBLEM_TYPE_ANALYTIC;
       } else {
         COMET_INSIST_INTERFACE(env, false && "Invalid setting for problem_type.");
+      }
+      //--------------------
+    } else if (strcmp(argv[i], "--detailed_output") == 0) {
+      //--------------------
+      ++i;
+      if (strcmp(argv[i], "yes") == 0) {
+        do_->detailed_output = true;
+      } else if (strcmp(argv[i], "no") == 0) {
+        do_->detailed_output = false;
+      } else {
+        COMET_INSIST_INTERFACE(env, false && "Invalid setting for detailed_output.");
       }
      //----------
     } else if (strcmp(argv[i], "--threshold") == 0) {
@@ -295,6 +306,7 @@
 //-----------------------------------------------------------------------------
 
 void print_output(bool do_print,
+                  bool do_detailed,
                   Checksum& cksum,
                   CEnv& env,
                   char* metrics_file_path_stub,
@@ -316,8 +328,8 @@
   if (!do_print)
     return;
 
-  printf("\nOutput:\n");
-
+  if(do_detailed) printf("\nOutput:\n");
+  
   if (cksum.computing_checksum()) {
     printf("metrics checksum ");
     cksum.print(env);
@@ -381,66 +393,65 @@
   if (env.tc() != env.tc_eff()) {
     printf(" tc_eff %i", env.tc_eff());
   }
-<<<<<<< HEAD
-=======
 
   if (env.is_shrink()) {
     printf(" is_shrink %s", "yes");
   }
 
->>>>>>> 1d9e7618
-  printf("\n");
-
-  // More readable runtime output
-  printf("\nDetailed Output:\n");
-  printf("GEMM:\n"
-         "Pre-GEMM time:        %.6f\n"
-         "GEMM time:            %.6f\n"
-         "Post-GEMM time:       %.6f\n",
-          env.pregemmtime(), env.gemmtime(), env.postgemmtime());
-
-  printf("\nComputeMetrics:\n"
-         "Nums start time:      %.6f\n"
-         "Nums wait time:       %.6f\n"
-         "Combine time:         %.6f\n",
-         env.numsstarttime(), env.numswaittime(), env.combinetime());
-
-  printf("\nDriver:\n"
-         "Input time:           %.6f\n"
-         "Compute metric time:  %.6f\n"
-         "Output time:          %.6f\n"
-         "Compute metric total: %.6f\n"
-         "Loop time:            %.6f\n"
-         "Total time:           %.6f\n",
-         intime, cmtime, outtime, env.ctime(), looptime, tottime);
-
-  double tops = ops/(1024.0*1024.0*1024.0*1024.0);
-  double gemmops = 0.0, cmops = 0.0, cops = 0.0;
-  if(env.gemmtime()>0.0) gemmops = tops/env.gemmtime();
-  if(cmtime>0.0)         cmops   = tops/cmtime;
-  if(env.ctime()>0.0)    cops    = tops/env.ctime();
-
-  printf("\nOps (Algorithm per Byte):\n"
-         "Ops:                  %e\n"
-         "TOps:                 %.2f\n"
-         "GEMM TOps:            %.2f\n"
-         "Metric TOps:          %.2f\n"
-         "Metric total TOps:    %.2f\n\n",
-         ops, tops, gemmops, cmops, cops);
-
-  double tsimops = simops/(1024.0*1024.0*1024.0*1024.0);
-  gemmops = 0.0; cmops = 0.0; cops = 0.0;
-  if(env.gemmtime()>0.0) gemmops = tsimops/env.gemmtime();
-  if(cmtime>0.0)         cmops   = tsimops/cmtime;
-  if(env.ctime()>0.0)    cops    = tsimops/env.ctime();
-
-  printf("\nSimulation Ops (Simulation per Bit):\n"
-         "SimOps:               %e\n"
-         "TSimOps:              %.2f\n"
-         "GEMM TSimOps:         %.2f\n"
-         "Metric TSimOps:       %.2f\n"
-         "Metric total TSimOps: %.2f\n\n",
-         simops, tsimops, gemmops, cmops, cops);
+  if(do_detailed) printf("\n");
+
+  if(do_detailed) {
+    // More readable runtime output
+    printf("\nDetailed Output:\n");
+    printf("GEMM:\n"
+           "Pre-GEMM time:        %.6f\n"
+           "GEMM time:            %.6f\n"
+           "Post-GEMM time:       %.6f\n",
+            env.pregemmtime(), env.gemmtime(), env.postgemmtime());
+
+    printf("\nComputeMetrics:\n"
+           "Nums start time:      %.6f\n"
+           "Nums wait time:       %.6f\n"
+           "Combine time:         %.6f\n",
+           env.numsstarttime(), env.numswaittime(), env.combinetime());
+
+    printf("\nDriver:\n"
+           "Input time:           %.6f\n"
+           "Compute metric time:  %.6f\n"
+           "Output time:          %.6f\n"
+           "Compute metric total: %.6f\n"
+           "Loop time:            %.6f\n"
+           "Total time:           %.6f\n",
+           intime, cmtime, outtime, env.ctime(), looptime, tottime);
+
+    double tops = ops/(1024.0*1024.0*1024.0*1024.0);
+    double gemmops = 0.0, cmops = 0.0, cops = 0.0;
+    if(env.gemmtime()>0.0) gemmops = tops/env.gemmtime();
+    if(cmtime>0.0)         cmops   = tops/cmtime;
+    if(env.ctime()>0.0)    cops    = tops/env.ctime();
+
+    printf("\nOps (Algorithm per Byte):\n"
+           "Ops:                  %e\n"
+           "TOps:                 %.2f\n"
+           "GEMM TOps:            %.2f\n"
+           "Metric TOps:          %.2f\n"
+           "Metric total TOps:    %.2f\n\n",
+           ops, tops, gemmops, cmops, cops);
+
+    double tsimops = simops/(1024.0*1024.0*1024.0*1024.0);
+    gemmops = 0.0; cmops = 0.0; cops = 0.0;
+    if(env.gemmtime()>0.0) gemmops = tsimops/env.gemmtime();
+    if(cmtime>0.0)         cmops   = tsimops/cmtime;
+    if(env.ctime()>0.0)    cops    = tsimops/env.ctime();
+
+    printf("\nSimulation Ops (Simulation per Bit):\n"
+           "SimOps:               %e\n"
+           "TSimOps:              %.2f\n"
+           "GEMM TSimOps:         %.2f\n"
+           "Metric TSimOps:       %.2f\n"
+           "Metric total TSimOps: %.2f\n\n",
+           simops, tsimops, gemmops, cmops, cops);
+  }
 }
 
 //=============================================================================
@@ -568,6 +579,7 @@
 
   const bool do_print = env->is_proc_active() &&
      env->proc_num() == 0 && do_.verbosity > 0;
+  const bool do_detailed = do_print && do_.detailed_output;
 
   // Allocate vectors.
 
@@ -759,7 +771,7 @@
 
   // Output run information.
 
-  print_output(do_print, cksum, *env, do_.metrics_file_path_stub, num_written,
+  print_output(do_print, do_detailed, cksum, *env, do_.metrics_file_path_stub, num_written,
     vctime, mctime, cmtime, cktime, intime, outtime, looptime, tottime);
     
   // Output a local checksum, for testing purposes.
