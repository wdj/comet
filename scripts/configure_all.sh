#!/bin/bash
#==============================================================================
#
# Configure ALL CoMet versions prior to build.
# This should be executed in the directory containing the genomics_gpu
# repo directory.
#
# Relevant input variables:
#
# OLCF_PROJECT - OLCF project ID
# COMET_BUILD_EXPERIMENTAL -
#
#==============================================================================

# Exit immediately on error.
set -eu -o pipefail

#==============================================================================

function script_dir
{
  local TARGET_FILE="$0"

  if [ $(uname -s) != "Darwin" ] ; then
    echo $(dirname "$(readlink -f "$TARGET_FILE")")
    return
  fi

  cd $(dirname $TARGET_FILE)
  TARGET_FILE=$(basename $TARGET_FILE)
  # Iterate down a (possible) chain of symlinks
  while [ -L "$TARGET_FILE" ] ; do
    TARGET_FILE=$(readlink $TARGET_FILE)
    cd $(dirname $TARGET_FILE)
    TARGET_FILE=$(basename $TARGET_FILE)
  done
  # Compute the canonicalized name by finding the physical path
  # for the directory we're in and appending the target file.
  local PHYS_DIR=$(pwd -P)
  local RESULT=$PHYS_DIR/$TARGET_FILE
  echo $(dirname $RESULT)
}

#------------------------------------------------------------------------------

function repo_dir
{
  echo "$(script_dir)/.."
}

#==============================================================================

function configure_1case
{
  local DO_BUILD="$1"

  local BUILD_STUB=""
  [[ $FP_PRECISION = SINGLE ]] && BUILD_STUB+="single_"
  [[ $BUILD_TYPE = Debug ]] && BUILD_STUB+="test" || BUILD_STUB+="release"
  [[ $USE_MPI = OFF ]] && BUILD_STUB+="_nompi"

  local BUILD_DIR=$BUILDS_DIR/build_${BUILD_STUB}_$COMET_PLATFORM_STUB
  local INSTALL_DIR=$INSTALLS_DIR/install_${BUILD_STUB}_$COMET_PLATFORM_STUB

  rm -rf $BUILD_DIR # Clean out any previous build files
  rm -rf $INSTALL_DIR

  if [ $DO_BUILD = ON ] ; then

    printf -- '-%.0s' {1..79}; echo ""
    echo COMET_PLATFORM_STUB=$COMET_PLATFORM_STUB INSTALLS_DIR=$INSTALLS_DIR \
      BUILD_TYPE=$BUILD_TYPE TESTING=$TESTING USE_MPI=$USE_MPI \
      FP_PRECISION=$FP_PRECISION

    echo "Creating $BUILD_DIR ..."
    mkdir $BUILD_DIR
    pushd $BUILD_DIR

    # Link to common MAGMA build if available.
    local MAGMA_BUILD_DIR=../magma_build_$COMET_PLATFORM_STUB
    if [ -e $MAGMA_BUILD_DIR ] ; then
      ln -s $MAGMA_BUILD_DIR magma_patch
    fi

    echo "Executing cmake.sh script ..."
    env INSTALL_DIR=$INSTALL_DIR \
        BUILD_TYPE=$BUILD_TYPE TESTING=$TESTING \
        USE_MPI=$USE_MPI FP_PRECISION=$FP_PRECISION \
<<<<<<< HEAD
        ${COMET_SRC}/scripts/cmake.sh
=======
        $SCRIPT_DIR/cmake.sh
>>>>>>> 1608d72d

    # Move magma build to location for common use for different builds.
    if [ -e magma_patch -a ! -e $MAGMA_BUILD_DIR ] ; then
      mv magma_patch $MAGMA_BUILD_DIR # share common MAGMA build
      ln -s          $MAGMA_BUILD_DIR magma_patch
    fi

    popd

    # Make convrnience symlink to this install dir.
    pushd $BUILDS_DIR
    rm -f $(basename $INSTALL_DIR)
    ln -s $INSTALL_DIR .
    popd

    printf -- '-%.0s' {1..79}; echo ""

  fi # DO_BUILD
} # configure_1case

#==============================================================================

function main
{
  # Initial checks.
  local CBE_="${COMET_BUILD_EXPERIMENTAL:-}"
  if [ "$CBE_" != "" -a  \ "$CBE_" != "ON" -a "$CBE_" != "OFF" ] ; then
    echo "${0##*/}: Error in COMET_BUILD_EXPERIMENTAL setting." 1>&2
    exit 1
  fi

  # Location of this script.
  #local SCRIPT_DIR=$(script_dir)
  local REPO_DIR="${COMET_REPO_DIR:-$(repo_dir)}"
  local SCRIPT_DIR="$REPO_DIR/scripts"
  # Perform initializations pertaining to platform of build.
  . $SCRIPT_DIR/_platform_init.sh

  # Pick up builds directory.
  local BUILDS_DIR="${COMET_BUILDS_DIR:-$PWD}"
  mkdir -p "$BUILDS_DIR"

  [[ -z "${OLCF_PROJECT:-}" ]] && local OLCF_PROJECT=stf006

  # Set directory for all installs.
  if [ -n "${COMET_INSTALLS_DIR:-}" ] ; then
    local INSTALLS_DIR="$COMET_INSTALLS_DIR"
  elif [ $COMET_PLATFORM = EXPERIMENTAL ] ; then
    true # skip
  elif [ $COMET_PLATFORM = CRAY_XK7 ] ; then
    local INSTALLS_DIR=/lustre/atlas/scratch/$(whoami)/$OLCF_PROJECT/comet_work
  elif [ $COMET_PLATFORM = IBM_AC922 ] ; then
    local INSTALLS_DIR=$MEMBERWORK/$OLCF_PROJECT/comet_work
    #local INSTALLS_DIR=/gpfs/alpine/$OLCF_PROJECT/scratch/$(whoami)/comet
  elif [ $COMET_PLATFORM = EDISON ] ; then
    local INSTALLS_DIR="$SCRATCH/comet"
  else
    local INSTALLS_DIR="$PWD/installs"
    #echo "${0##*/}: Unknown platform." 1>&2
    #exit 1
  fi
  mkdir -p "$INSTALLS_DIR"

  # Prepare for builds.
  export COMET_PLATFORM_STUB=$COMET_PLATFORM_STUB INSTALLS_DIR=$INSTALLS_DIR

  #----------------------------------------------------------------------------
  # Build: test / double precision / mpi case.

  local DO_BUILD=ON # OFF
  [[ $COMET_CAN_USE_MPI = OFF ]] && DO_BUILD=OFF
  export BUILD_TYPE=Debug TESTING=ON USE_MPI=ON FP_PRECISION=DOUBLE
  configure_1case $DO_BUILD

  #----------------------------------------------------------------------------
  # Build: test / double precision / nompi case.

  local DO_BUILD=ON # OFF
  export BUILD_TYPE=Debug TESTING=ON USE_MPI=OFF FP_PRECISION=DOUBLE
  configure_1case $DO_BUILD

  #----------------------------------------------------------------------------
  # Build: test / single precision / mpi case.

  local DO_BUILD=ON # OFF
  [[ $COMET_CAN_USE_MPI = OFF ]] && DO_BUILD=OFF
  export BUILD_TYPE=Debug TESTING=ON USE_MPI=ON FP_PRECISION=SINGLE
  configure_1case $DO_BUILD

  #----------------------------------------------------------------------------
  # Build: test / single precision / nompi case.

  local DO_BUILD=ON # OFF
  export BUILD_TYPE=Debug TESTING=ON USE_MPI=OFF FP_PRECISION=SINGLE
  configure_1case $DO_BUILD

  #----------------------------------------------------------------------------
  # Build: release / double precision / mpi case.

  local DO_BUILD=ON # OFF
  [[ $COMET_CAN_USE_MPI = OFF ]] && DO_BUILD=OFF
  export BUILD_TYPE=Release TESTING=OFF USE_MPI=ON FP_PRECISION=DOUBLE
  configure_1case $DO_BUILD

  #----------------------------------------------------------------------------
  # Build: release / double precision / nompi case.

  local DO_BUILD=ON # OFF
  export BUILD_TYPE=Release TESTING=OFF USE_MPI=OFF FP_PRECISION=DOUBLE
  configure_1case $DO_BUILD

  #----------------------------------------------------------------------------
  # Build release / single precision / mpi case.

  local DO_BUILD=ON # OFF
  [[ $COMET_CAN_USE_MPI = OFF ]] && DO_BUILD=OFF
  export BUILD_TYPE=Release TESTING=OFF USE_MPI=ON FP_PRECISION=SINGLE 
  configure_1case $DO_BUILD

  #----------------------------------------------------------------------------
  # Build release / single precision / nompi case.

  local DO_BUILD=ON # OFF
  export BUILD_TYPE=Release TESTING=OFF USE_MPI=OFF FP_PRECISION=SINGLE 
  configure_1case $DO_BUILD
} # main

#==============================================================================

main "$@"

#==============================================================================<|MERGE_RESOLUTION|>--- conflicted
+++ resolved
@@ -86,11 +86,8 @@
     env INSTALL_DIR=$INSTALL_DIR \
         BUILD_TYPE=$BUILD_TYPE TESTING=$TESTING \
         USE_MPI=$USE_MPI FP_PRECISION=$FP_PRECISION \
-<<<<<<< HEAD
-        ${COMET_SRC}/scripts/cmake.sh
-=======
+        #${COMET_SRC}/scripts/cmake.sh
         $SCRIPT_DIR/cmake.sh
->>>>>>> 1608d72d
 
     # Move magma build to location for common use for different builds.
     if [ -e magma_patch -a ! -e $MAGMA_BUILD_DIR ] ; then
