--- conflicted
+++ resolved
@@ -2857,14 +2857,11 @@
 TEST(DriverTest, duo2_tc) {
   DriverTest_duo2_b1_();
 }
-<<<<<<< HEAD
 //#endif
 
 /*TEST(DriverTest, create_input_files) {
   DriverTest_create_input_files();
 }*/
-=======
->>>>>>> 3d69743e
 
 END_TESTS
 
