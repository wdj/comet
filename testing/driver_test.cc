--- conflicted
+++ resolved
@@ -104,12 +104,8 @@
     return true;
   }
 
-<<<<<<< HEAD
-  // Do runs.
+  // Do 2 runs.
   //printf("Comparing two runs\n");
-=======
-  // Do 2 runs.
->>>>>>> 48ad0a55
 
   const bool is_proc_num_0 = comet::System::is_proc_num_0();
 
@@ -2365,13 +2361,9 @@
       //"--problem_type analytic "
       "--compute_method %s --num_way 3";
 
-<<<<<<< HEAD
-  //printf("Running cc3_duo3 tests is_duo=%d\n",is_duo);
-
-  if (!is_duo) {
-=======
+  //printf("Running cc3_duo3 tests\n");
+
 //  if (!is_duo) {
->>>>>>> 48ad0a55
     sprintf(options1, options_template_3, metric_type, 2, 1, 3, "REF");
     sprintf(options2, options_template_3, metric_type, 2, 1, 3, "CPU");
     sprintf(options3, options_template_3, metric_type, 2, 1, 3, "GPU");
