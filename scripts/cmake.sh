--- conflicted
+++ resolved
@@ -383,13 +383,8 @@
 
   if [ ${USE_CUTLASS:-OFF} = ON ] ; then
     echo "Copying CUTLASS ..."
-<<<<<<< HEAD
     #local CUTLASS_VERSION=2.5.0
     local CUTLASS_VERSION=2.3.0
-=======
-    #local CUTLASS_VERSION=2.3.0
-    local CUTLASS_VERSION=2.5.0
->>>>>>> f417ea40
     local CUTLASS_DIR=$BUILD_DIR/cutlass
     mkdir -p $CUTLASS_DIR
     if [ -e $REPO_DIR/tpls/cutlass-v${CUTLASS_VERSION}.tar.gz ] ; then
