//-----------------------------------------------------------------------------
/*!
 * \file   tc_in.i.hh
 * \author Wayne Joubert
 * \date   Tue May 15 12:03:55 EDT 2018
 * \brief  CUDA code, tc package: copying data to the accelerator.
 */
//-----------------------------------------------------------------------------
/*-----------------------------------------------------------------------------

Copyright 2020, UT-Battelle, LLC

Redistribution and use in source and binary forms, with or without
modification, are permitted provided that the following conditions are met:

1. Redistributions of source code must retain the above copyright notice, this
list of conditions and the following disclaimer.

2. Redistributions in binary form must reproduce the above copyright notice,
this list of conditions and the following disclaimer in the documentation
and/or other materials provided with the distribution.

THIS SOFTWARE IS PROVIDED BY THE COPYRIGHT HOLDERS AND CONTRIBUTORS "AS IS"
AND ANY EXPRESS OR IMPLIED WARRANTIES, INCLUDING, BUT NOT LIMITED TO, THE
IMPLIED WARRANTIES OF MERCHANTABILITY AND FITNESS FOR A PARTICULAR PURPOSE ARE
DISCLAIMED. IN NO EVENT SHALL THE COPYRIGHT HOLDER OR CONTRIBUTORS BE LIABLE
FOR ANY DIRECT, INDIRECT, INCIDENTAL, SPECIAL, EXEMPLARY, OR CONSEQUENTIAL
DAMAGES (INCLUDING, BUT NOT LIMITED TO, PROCUREMENT OF SUBSTITUTE GOODS OR
SERVICES; LOSS OF USE, DATA, OR PROFITS; OR BUSINESS INTERRUPTION) HOWEVER
CAUSED AND ON ANY THEORY OF LIABILITY, WHETHER IN CONTRACT, STRICT LIABILITY,
OR TORT (INCLUDING NEGLIGENCE OR OTHERWISE) ARISING IN ANY WAY OUT OF THE USE
OF THIS SOFTWARE, EVEN IF ADVISED OF THE POSSIBILITY OF SUCH DAMAGE.

-----------------------------------------------------------------------------*/

#ifndef _COMET_TC_IN_I_HH_
#define _COMET_TC_IN_I_HH_

//#include "env.hh"
//#include "tc.hh"
//#include "tc_int.hh"

//#include <inttypes.h>

//=============================================================================

namespace comet {

//-----------------------------------------------------------------------------
/// \brief Word type to be used for manipulating tc_in input (fields) values.

//#ifdef COMET_USE_HIP
//typedef uint32_t TCWord_t;
//#else
//typedef uint32_t TCWord_t;
typedef uint64_t TCWord_t;
//#endif

//-----------------------------------------------------------------------------
/// \brief Helper function: is a nonnegative integer a power of 2.

template<typename T>
__host__ __device__ static bool is_po2(T x) {
  return x && (!(x&(x-1))); 
}

//-----------------------------------------------------------------------------
/// \brief Formula for element to write to buf.
///
/// Description of is_bitwise_3way_2step option, for 3-way case:
///
/// For this method two passes are made (instead of three), each of which
/// calculates exactly 4 of the required 8 metrics values.
/// The main idea is this: the left matrix elements are calculated as
/// the combined number of paths through corresponding elements of the I
/// and J matrices.  For the first pass (step_2way (= kE) == 0), paths 0-0 and
/// 0-1 (corresponding to I-J element values) are counted; for the second
/// pass, paths 1-0 and 1-1.
/// Below is a tabular representation of the values for the non-sparse CCC case.
/// The "10" cases are omtted here because they are the same as the "01" cases.
/// The 3-way CCC sparse case is easliy adapted from this.
///
/// kE        ------>   0    0    1    1
/// jE        ------>   0    1    0    1
/// output    ------>  0-0  0-1  1-0  1-1
/// --------------------------------------
///  m (=I)   c (=J)
///  |        |
///  v        v
///  00       00        4    0    0    0
///  00       01        2    2    0    0
///  00       11        2    2    0    0
/// --------------------------------------
///  01       00        2    0    2    0
///  01       01        1    1    1    1
///  01       11        0    2    0    2
/// --------------------------------------
///  11       00        0    0    4    0
///  11       01        0    0    2    2
///  11       11        0    0    0    4
///
/// The 3-way non-sparse DUO method is similar, but we only
/// look at 1 bit of each seminibble, not 2:
///
/// kE        ------>   0    0    1    1
/// jE        ------>   0    1    0    1
/// output    ------>  0-0  0-1  1-0  1-1
/// --------------------------------------
///  m (=I)   c (=J)
///  |        |
///  v        v
///  *0       *0        1    0    0    0
///  *0       *1        0    1    0    0
/// --------------------------------------
///  *1       *0        0    0    1    0
///  *1       *1        0    0    0    1

template<typename GemmIn_t, bool IS_LEFT>
__host__ __device__ static GemmIn_t tc_buf_write_kernel_value_(
  const int snm,
  const int snc,
  const int jE,
  const int kE,
  const int step_2way,
  const int num_way,
  const bool is_sparse,
  const bool is_duo,
  const bool form_matX_tc,
  const bool is_bitwise_3way_2step) {

  // Count number of 0 (or 1) bits in respective seminibble.
  // Determine whether to skip (1,0) null indicator value.
  // NOTE: does not work for all cases.

  const bool num_way_3 = 3 == num_way;
  const bool num_way_3_left = num_way_3 && IS_LEFT;

  // Possible counts, represented in target type.

  const GemmIn_t zero = TCBufTraits<GemmIn_t>::zero();
  const GemmIn_t one  = TCBufTraits<GemmIn_t>::one();
  const GemmIn_t two  = TCBufTraits<GemmIn_t>::two();
  const GemmIn_t four = TCBufTraits<GemmIn_t>::four();

  // Possible seminibble bit patterns.

  const int _00 = 0;
  const int _01 = 1;
  const int _10 = 2;
  const int _11 = 3;
  const int _UNDEF = _10;

  // Test for unimplemented cases:
  COMET_ASSERT( ! (is_duo && !is_sparse) &&
                "DUO only implemented for sparse case");
  COMET_ASSERT( ! (is_duo && !is_bitwise_3way_2step) &&
                "DUO 3way only implemented for 2step case");
  COMET_ASSERT( ! (is_bitwise_3way_2step && !form_matX_tc) &&
               "3way 2step requires form_matX_tc");

  const GemmIn_t out =
    is_duo && num_way_3_left ? (

             // Form X: combine the column and matrix
             snm == _UNDEF || snc == _UNDEF ? zero :
             (snm&1) == kE && (snc&1) == jE ? one :
                                              zero

    ) : is_duo /* && is_sparse */ ? (
             // DUO: pick up low order bit (unless undefined)
             snm == _UNDEF    ? zero :
             (snm&1) == jE    ? one :
          /* (snm&1) == 1-jE */ zero

    ) : num_way_3_left && is_bitwise_3way_2step
        /* && is_ccc && form_matX_tc */ ? (

             // Form X: combine the column and matrix
             snm == _UNDEF && is_sparse          ? zero :
             snc == _UNDEF && is_sparse          ? zero :
             snm == _11*(1-kE)                   ? zero :
             snc == _11*(1-jE)                   ? zero :
             is_po2(snm) && is_po2(snc)          ? one :
             is_po2(snm) && snc == _11*jE        ? two :
             is_po2(snc) && snm == _11*kE        ? two :
          /* snm*(3-snm) + (snc)*(3-snc) == 0 */   four

    ) : num_way_3_left && form_matX_tc
        /* && is_ccc && !is_bitwise_3way_2step */ ? (

             // Encode based on 2way step num
             snm == _UNDEF && is_sparse   ? zero :
             snm == _00 && step_2way != 0 ? zero :
             snm == _01 && step_2way != 1 ? zero :
             snm == _10 && step_2way != 1 ? zero :
             snm == _11 && step_2way != 2 ? zero :
             snc == _11*jE                ? two :
             snc == _11*(1-jE)            ? zero :
             snc == _01                   ? one :
             is_sparse                    ? zero :
          /* snc == _10 */                  one

    ) : /* is_ccc ... */ (

             snm == _11*jE                   ? two :
             snm == _11*(1-jE)               ? zero :
             snm == _01                      ? one :
             snm == _UNDEF && is_sparse      ? zero :
          /* snm == _UNDEF && num_way_3_left ? zero :*/
          /* snm == _10 && ... */              one

    );
  //printf("snm=%u snm&1=%u jE=%d out=%u\n",snm,(snm&1),jE,out);
  return out;
}

//-----------------------------------------------------------------------------
/// \brief Access tc_buf value to write that is associated with specific field.
///

template<typename GemmIn_t, bool IS_LEFT>
__host__ __device__ static GemmIn_t tc_buf_write_kernel_get_field_(
  const TCWord_t* vim,
  const TCWord_t* vic,
  int vi_dim0,
  int num_way,
  bool is_sparse,
  bool is_duo,
  bool form_matX_tc,
  int step_2way,
  bool is_bitwise_3way_2step,
  bool is_vectors_halved,

  int nvle,
  int nvleD2,
  int nvleX2_thread,
  int nvlea,

  int nfl,
  int nfal,

  int jE,
  int vl_thread,
  int fl) {

  // Two fields (seminibbles) map to two halves of (2*sizeof(GemmIn_t))-bit word

  //const int jE = vlX2_thread % 2; // count either 0 or 1 bits.
  //const int vl_thread = vlX2_thread / 2;

  const int vl = is_vectors_halved && IS_LEFT ?
                 vl_thread % nvleD2 + step_2way * nvleD2 :
                 vl_thread;

  const bool is_vector_inactive = vl >= nvlea;

  const int kE = is_vectors_halved && IS_LEFT ?
                 vl_thread / nvleD2 :
                 step_2way;

  // Right case: straight copy of cols to cols in sequence.
  // Left case: interleave to make later swizzling of metrics array work:
  // [ A A B B C C D D E E F F ] -> [ A A D D B B E E C C F F]

  // Output array interpreted as having GemmIn_t scalars has nfl rows.

  const TCWord_t* const vim_col = vim + vl * (size_t)vi_dim0;

  // Sizes.

  enum {BITS_PER_BYTE = 8};

  enum {BPSN = 2}; // bits per seminibble
  enum {SNPW = sizeof(TCWord_t) * BITS_PER_BYTE / BPSN}; // seminibbles / word

  // Is this fl in active range.

  const bool is_field_inactive = fl >= nfal;

  // Pick up field value.
  // Set to zero if outside of active range.

  const TCWord_t sn_m_word = is_vector_inactive ? 0 :
    vim_col[fl/SNPW];
  const TCWord_t sn_m = ( sn_m_word >> (BPSN*(fl%SNPW)) ) & 3;

  const bool num_way_3 = 3 == num_way;
  const bool num_way_3_left = num_way_3 && IS_LEFT;

  const TCWord_t sn_c_word = is_vector_inactive ? 0 : !num_way_3_left ? 0 :
    vic[fl/SNPW];
  const TCWord_t sn_c = ( sn_c_word >> (BPSN*(fl%SNPW)) ) & 3;

  // Count number of 0 (or 1) bits in respective seminibble.
  // Determine whether to skip (1,0) null indicator value.
  // NOTE: does not work for all cases.

  const GemmIn_t out = is_field_inactive ? 0 :
    tc_buf_write_kernel_value_<GemmIn_t, IS_LEFT>(sn_m, sn_c, jE, kE, step_2way,
      num_way, is_sparse, is_duo, form_matX_tc,
      is_bitwise_3way_2step);
  //printf("sn_m32=%u sn_m=%u sn_c32=%u sn_c=%u out=%u\n",sn_m32,sn_m,sn_c32,sn_c,out);

  return out;
}

//-----------------------------------------------------------------------------
/// \brief Write individual elements to buf.
///

template<int TC_METHOD, bool IS_LEFT, int IS_B_FIELD_MAJOR>
__host__ __device__ static void tc_buf_write_kernel_elt_(
  typename TCTraits<TC_METHOD>::GemmIn_t* vo,
  const TCWord_t* vim,
  const TCWord_t* vic,
  int vi_dim0,
  int num_way,
  bool is_sparse,
  bool is_duo,
  bool form_matX_tc,
  int step_2way,
  bool is_bitwise_3way_2step,
  bool is_vectors_halved,

  int nvle,
  int nvleD2,
  int nvleX2_thread,
  int nvlea,

  int nfl,
  int nflT,
  int nflT_thread,
  int flT_min,
  int nfal,

  int vlX2_thread,
  int flT_thread) {

  typedef typename TCTraits<TC_METHOD>::GemmIn_t GemmIn_t;
  enum {NGIPT = TCTraits<TC_METHOD>::NGIPT};
  enum {NFPGI = TCTraits<TC_METHOD>::NFPGI};

  // Two fields (seminibbles) map to two halves of (2*sizeof(GemmIn_t))-bit word

  const int jE = vlX2_thread % 2; // count either 0 or 1 bits.
  const int vl_thread = vlX2_thread / 2;

  // Right case: straight copy of cols to cols in sequence.
  // Left case: interleave to make later swizzling of metrics array work:
  // [ A A B B C C D D E E F F ] -> [ A A D D B B E E C C F F]

  const int vl_index = (!IS_LEFT)         ?   vl_thread :
                       vl_thread < nvleD2 ? 2*vl_thread :
                                            2*vl_thread - nvle + 1;
  const int vlX2_index = jE + 2*vl_index;

  const int vlX2_dim = nvleX2_thread;

  // Output array interpreted as having GemmIn_t scalars has nfl rows.

  // "full" field-T local based on fl thread for this tc_step.
  // index into col, measured in GemmIn_t[NGIPT] sized elts.

  const int flT = flT_min + flT_thread;

  // Sizes.

  enum {BITS_PER_BYTE = 8};

  // assert(NGIPT >= 1 && NFPGI >= 1);
  // assert(NFPGI * NGIPT <= SNPW);
  // assert NGIPT is power of 2
  // assert NFPGI is power of 2

  // Loop over GemmIn_t values per this thread.
  // ISSUE: would this be faster with unroll pragma or template recursion

  const size_t nflG_dim = NGIPT * nflT_thread;

  //----------
  // Special-case code for a B1 case.

  if (TC_METHOD == TC::B1 && is_duo && NGIPT == 1 && sizeof(GemmIn_t) == 4 &&
      sizeof(TCWord_t) == 8 && IS_B_FIELD_MAJOR) {

    const int vl = is_vectors_halved && IS_LEFT ?
                   vl_thread % nvleD2 + step_2way * nvleD2 :
                   vl_thread;

    const bool is_vector_inactive = vl >= nvlea;

    const int kE = is_vectors_halved && IS_LEFT ?
                   vl_thread / nvleD2 :
                   step_2way;

    const TCWord_t* const vim_col = vim + vl * (size_t)vi_dim0;

    // Pick up fields value.
    // Set to zero if outside of active range.

    const TCWord_t m_word = is_vector_inactive ? 0 : vim_col[flT];

    const bool num_way_3 = 3 == num_way;
    const bool num_way_3_left = num_way_3 && IS_LEFT;

    const TCWord_t c_word = is_vector_inactive ? 0 : !num_way_3_left ? 0 :
      vic[flT];

    // Calculate target result on odd bits.

    const TCWord_t oddbits_mask = (TCWord_t)0x5555555555555555;

    enum {BPSN = 2}; // bits per seminibble (field)
    enum {SNPW = sizeof(TCWord_t) * BITS_PER_BYTE / BPSN}; // seminibbles (fields) / word

    // Upper bound on fields computed by this thread.
    const int fl_max = (flT+1) * SNPW;

    // How many inactive fields in this word.
    const int fl_inactive = utils::min(32, utils::max(0, fl_max - nfal));

    const TCWord_t allbits = ~(TCWord_t)0;

    // NOTE: 64-bit word fills up the rightmost bits first - see vectors.hh.
    const TCWord_t field_active_mask = fl_inactive >= 32 ?
      ((TCWord_t)0) : allbits >> (2 * fl_inactive);

    // Use odd bits to denote whether each field is undef or not.
    const TCWord_t m_notundef_mask = (m_word | ~(m_word >> 1));
    const TCWord_t c_notundef_mask = (c_word | ~(c_word >> 1));

    const TCWord_t vo_value_64 = num_way_3_left ?
      (kE ? m_word : ~m_word) & (jE ? c_word : ~c_word) &
      oddbits_mask & field_active_mask & m_notundef_mask & c_notundef_mask :
      (jE ? m_word : ~m_word) &
      oddbits_mask & field_active_mask & m_notundef_mask;

    // Store.

    const size_t flG_index = 0 + NGIPT * flT_thread;

    GemmIn_t& vo_value = vo[flG_index + nflG_dim * vlX2_index];

    // Put odd bits of 64-bit word into 32-bit word.
    const GemmIn_t* const vo_value_32 = (GemmIn_t*)&vo_value_64;
    vo_value = vo_value_32[0] | (vo_value_32[1] << 1);

    return;
  }

  //----------
  // Special-case code for a HIP case.

  if (BuildHas::HIP && TC_METHOD == TC::INT8) {

    printf("In HIP if t=%d,%d\n",vlX2_thread,flT_thread);

    const int vl = is_vectors_halved && IS_LEFT ?
                   vl_thread % nvleD2 + step_2way * nvleD2 :
                   vl_thread;

    const bool is_vector_inactive = vl >= nvlea;

    const int kE = is_vectors_halved && IS_LEFT ?
                   vl_thread / nvleD2 :
                   step_2way;

    const TCWord_t* const vim_col = vim + vl * (size_t)vi_dim0;

    enum {BPSN = 2}; // bits per seminibble
    enum {SNPW = sizeof(TCWord_t) * BITS_PER_BYTE / BPSN}; // seminibbles / word

    const int nb = 4;

    for (int igipt = 0; igipt < NGIPT; igipt+=nb) {

      const size_t flG_index = igipt + NGIPT * flT_thread;

      GemmIn_t* vo_value =
        &(vo[flG_index % nb + nb * (vlX2_index + vlX2_dim * (flG_index / nb))]);

      const int fl = igipt + NGIPT * flT;

      const bool num_way_3 = 3 == num_way;
      const bool num_way_3_left = num_way_3 && IS_LEFT;

      const TCWord_t sn_m_word = is_vector_inactive ? 0 : vim_col[fl/SNPW];
      const TCWord_t sn_c_word = is_vector_inactive ? 0 : !num_way_3_left ? 0 :
        vic[fl/SNPW];

// TODO: check that this is properly unrolled.

#     ifdef __clang__
#       pragma unroll
#     endif
      for (int i = 0; i < nb; ++i) {
      //for (int i = 0; i < (int)(sizeof(TCWord_t)/sizeof(GemmIn_t)); ++i) {

        vo_value[i] = fl+i >= nfal ? 0 :
          tc_buf_write_kernel_value_<GemmIn_t, IS_LEFT>(
            ( sn_m_word >> (BPSN*((fl+i)%SNPW)) ) & 3,
            ( sn_c_word >> (BPSN*((fl+i)%SNPW)) ) & 3,
            jE, kE, step_2way,
            num_way, is_sparse, is_duo, form_matX_tc,
            is_bitwise_3way_2step);

      } // i
    } // igipt

    return;

  } // if (BuildHas::HIP && TC_METHOD == TC::INT8)

#if 0
  //----------

  if (BuildHas::HIP && TC_METHOD == TC::INT8) {

    const int vl = is_vectors_halved && IS_LEFT ?
                   vl_thread % nvleD2 + step_2way * nvleD2 :
                   vl_thread;

    const bool is_vector_inactive = vl >= nvlea;

    const int kE = is_vectors_halved && IS_LEFT ?
                   vl_thread / nvleD2 :
                   step_2way;

    const TCWord_t* const vim_col = vim + vl * (size_t)vi_dim0;

    //enum {BITS_PER_BYTE = 8};
    //enum {SNPW = 16}; // seminibbles per 32-bit word
    enum {BPSN = 2}; // bits per seminibble
    enum {SNPW = sizeof(TCWord_t) * BITS_PER_BYTE / BPSN}; // seminibbles / word

    for (int igipt = 0; igipt < NGIPT; igipt+=4) {

      const size_t flG_index = igipt + NGIPT * flT_thread;

      const int nb = 4;

      GemmIn_t* vo_value =
        &(vo[flG_index % nb + nb * (vlX2_index + vlX2_dim * (flG_index / nb))]);

      const int fl = igipt + NGIPT * flT;

      const uint32_t sn_m32 = is_vector_inactive ? 0 : vim_col[fl/SNPW];
      const uint32_t sn_c32 = is_vector_inactive ? 0 : !IS_LEFT ? 0 : vic[fl/SNPW];

      vo_value[0] = fl+0 >= nfal ? 0 :
        tc_buf_write_kernel_value_<GemmIn_t, IS_LEFT>(
          ( sn_m32 >> (BPSN*((fl+0)%SNPW)) ) & 3,
          ( sn_c32 >> (BPSN*((fl+0)%SNPW)) ) & 3,
          jE, kE, step_2way,
          num_way, is_sparse, is_duo, form_matX_tc,
          is_bitwise_3way_2step);

      vo_value[1] = fl+1 >= nfal ? 0 :
        tc_buf_write_kernel_value_<GemmIn_t, IS_LEFT>(
          ( sn_m32 >> (BPSN*((fl+1)%SNPW)) ) & 3,
          ( sn_c32 >> (BPSN*((fl+1)%SNPW)) ) & 3,
          jE, kE, step_2way,
          num_way, is_sparse, is_duo, form_matX_tc,
          is_bitwise_3way_2step);

      vo_value[2] = fl+2 >= nfal ? 0 :
        tc_buf_write_kernel_value_<GemmIn_t, IS_LEFT>(
          ( sn_m32 >> (BPSN*((fl+2)%SNPW)) ) & 3,
          ( sn_c32 >> (BPSN*((fl+2)%SNPW)) ) & 3,
          jE, kE, step_2way,
          num_way, is_sparse, is_duo, form_matX_tc,
          is_bitwise_3way_2step);

      vo_value[3] = fl+3 >= nfal ? 0 :
        tc_buf_write_kernel_value_<GemmIn_t, IS_LEFT>(
          ( sn_m32 >> (BPSN*((fl+3)%SNPW)) ) & 3,
          ( sn_c32 >> (BPSN*((fl+3)%SNPW)) ) & 3,
          jE, kE, step_2way,
          num_way, is_sparse, is_duo, form_matX_tc,
          is_bitwise_3way_2step);
    } // igipt

    return;

  } // if (BuildHas::HIP && TC_METHOD == TC::INT8)

  //----------
#endif

  //----------

  for (int igipt = 0; igipt < NGIPT; ++igipt) {

    const size_t flG_index = igipt + NGIPT * flT_thread;

    const int nb = 4;

    // see https://rocblas.readthedocs.io/en/latest/functions.html?highlight=rocblas_gemm_ex#blas-extensions

    GemmIn_t& vo_value =
      IS_B_FIELD_MAJOR ?
        vo[flG_index + nflG_dim * vlX2_index] :
      (BuildHas::HIP && TC_METHOD == TC::INT8) ?
        vo[flG_index % nb + nb * (vlX2_index + vlX2_dim * (flG_index / nb))] :
        vo[vlX2_index + vlX2_dim * flG_index];

    GemmIn_t vo_value_tmp = vo_value;

    //printf("t=%d,%d igipt=%d/%d vo_in=%d jE=%u\n",vlX2_thread,flT_thread,igipt,NGIPT,vo_value,jE);

    for (int ifpgi = 0; ifpgi < NFPGI; ++ifpgi) {

      // Get active field_local number.

      const int fl = ifpgi + NFPGI * (igipt + NGIPT * flT);

      // Count number of 0 (or 1) bits in respective seminibble.
      // Determine whether to skip (1,0) null indicator value.
      // NOTE: does not work for all cases.

      const GemmIn_t out =
        tc_buf_write_kernel_get_field_<GemmIn_t, IS_LEFT>(vim, vic, vi_dim0,
          num_way, is_sparse, is_duo, form_matX_tc, step_2way,
          is_bitwise_3way_2step, is_vectors_halved,
          nvle, nvleD2, nvleX2_thread, nvlea,
          nfl, nfal, 
          jE, vl_thread, fl);

      // Store.

      if (ifpgi) {
        const int shift = ifpgi * (BITS_PER_BYTE * sizeof(GemmIn_t) / NFPGI);
        vo_value_tmp = vo_value_tmp | ( out << shift);
      } else {
        vo_value_tmp = out;
      }
    } // ifpgi

    vo_value = vo_value_tmp;

    //printf("t=%d,%d igipt=%d/%d vo_value=%u\n",vlX2_thread,flT_thread,igipt,NGIPT,vo_value);
  } // igipt
}

//-----------------------------------------------------------------------------
/// \brief GPU kernel to support tc_buf_write_.

template<int TC_METHOD, bool IS_LEFT, int IS_B_FIELD_MAJOR>
__global__ static void tc_buf_write_kernel_(
  typename TCTraits<TC_METHOD>::GemmIn_t* vo,
  const TCWord_t* vim,
  const TCWord_t* vic,
  int vi_dim0,
  int num_way,
  bool is_sparse,
  bool is_duo,
  bool form_matX_tc,
  int step_2way,
  bool is_bitwise_3way_2step,
  bool is_vectors_halved,

  int nvle,
  int nvleD2,
  int nvleX2_thread,
  int nvlea,

  int nfl,
  int nflT,
  int nflT_thread,
  int flT_min,
  int nfal) {

  // Two fields (seminibbles) map to two halves of (2*sizeof(GemmIn_t))-bit word

  const int thread_dim0 = threadIdx_x_() + blockIdx_x_() * blockDim_x_();
  const int thread_dim1 = blockIdx_y_() + gridDim_y_() * blockIdx_z_();

  enum {IS_THREAD_MAPPING_FIELD_MAJOR =
        TCTraits<TC_METHOD>::IS_THREAD_MAPPING_FIELD_MAJOR};

  const int flT_thread = IS_THREAD_MAPPING_FIELD_MAJOR ?
    thread_dim0 : thread_dim1;
  const int vlX2_thread = IS_THREAD_MAPPING_FIELD_MAJOR ?
    thread_dim1 : thread_dim0;

  if (vlX2_thread >= nvleX2_thread || flT_thread >= nflT_thread)
    return;

<<<<<<< HEAD
  //printf("Calling write_elt with t=%d,%d vlX2_thread=%d flT_thread=%d\n",thread_dim0,thread_dim1,vlX2_thread,flT_thread);
  tc_buf_write_kernel_elt_<TC_METHOD, IS_LEFT>(vo, vim, vic, vi_dim0,
    num_way, is_sparse, is_duo, form_matX_tc, step_2way,
=======
  tc_buf_write_kernel_elt_<TC_METHOD, IS_LEFT, IS_B_FIELD_MAJOR>(vo, vim, vic,
    vi_dim0, num_way, is_sparse, is_duo, form_matX_tc, step_2way,
>>>>>>> d447672d
    is_bitwise_3way_2step, is_vectors_halved,
    nvle, nvleD2, nvleX2_thread, nvlea, nfl, nflT, nflT_thread, flT_min, nfal,
    vlX2_thread, flT_thread);
}

//-----------------------------------------------------------------------------
/// \brief Convert bitwise matrix to required format for GEMM.

template<int TC_METHOD, bool IS_LEFT>
void tc_buf_write_(
  int I_max, int I_max_dim, int nvl,
  int npfl, int npfl_thisstep, int pfl_min, int nfal,
  const TCWord_t* vi1, const TCWord_t* vi2, TCBufs& tc_bufs,
  int step_2way, CEnv& env) {

  COMET_INSIST(vi1 && vi2);
  COMET_INSIST(I_max_dim >= 0 && I_max_dim <= nvl);
  COMET_INSIST(I_max >= 0 && I_max <= I_max_dim);
  COMET_INSIST(nvl >= 0 && npfl >= 0);
  COMET_INSIST(tc_bufs.tc_buf_left && tc_bufs.tc_buf_right);
  COMET_INSIST(npfl_thisstep >= 0 && npfl_thisstep <= npfl);
  COMET_INSIST(pfl_min >= 0 && pfl_min + npfl_thisstep <= npfl);

  if(env.print_details()) printf("In tc_buf_write_\n");

  // num_vector-related dimensions.

  const int nvle = IS_LEFT ? I_max_dim : nvl; // effective nvl dimension
  const int nvleD2 = nvle / 2;
  const int nvleX2 = nvle * 2;
  const int nvlea = IS_LEFT ? I_max : nvl; // num active nvle; others zeroed
  // NOTE: ignoring here the issue from decomp_mgr that
  // num_vector_active_local may be strictly less than num_vector_local;
  // doesn't matter: just compute on fake values that will later be ignored.

  // Curent implementation requirement.
  COMET_INSIST(nvle % 2 == 0 && nvl % 2 == 0 &&
               "tc method here requires num_vector_local multiple of 2.");

  // num_field-related dimensions.

  enum {NUM_FIELD_PER_PACKEDVAL_FIELD = 64};
  enum {NUM_FL_PER_PFL = NUM_FIELD_PER_PACKEDVAL_FIELD};

  const int nfl = npfl * NUM_FL_PER_PFL;
  const int nfl_thisstep = npfl_thisstep * NUM_FL_PER_PFL;
  const int fl_min = pfl_min * NUM_FL_PER_PFL;

  enum {NGIPT = TCTraits<TC_METHOD>::NGIPT};
  enum {NFPGI = TCTraits<TC_METHOD>::NFPGI};

  enum {NUM_FIELD_PER_THREAD = NFPGI * NGIPT};
  enum {NFPT = NUM_FIELD_PER_THREAD};

  //const int nGI = nfl / NFPGI;
  const int nGI_thisstep = nfl_thisstep / NFPGI;
  //const int GI_min = fl_min / NFPGI;

  const int nflT = nfl / NFPT;
  const int nflT_thisstep = nfl_thisstep / NFPT;
  const int flT_min = fl_min / NFPT;

  // Remember: end padding is set to zero; will correct zero counts later.

  // Arrays.

  typedef typename TCTraits<TC_METHOD>::GemmIn_t GemmIn_t;

  const int vi_dim0 = npfl * (2*sizeof(double)) / sizeof(TCWord_t);
  //const int vi_dim0 = npfl * 4; // 4 = sizeof(doublecomplex) / sizeof(int32)

  GemmIn_t* const tc_buf = IS_LEFT ? (GemmIn_t*)tc_bufs.tc_buf_left :
                                     (GemmIn_t*)tc_bufs.tc_buf_right;
  COMET_INSIST(nvleX2 * (size_t)(nGI_thisstep) * sizeof(GemmIn_t)
           <= tc_bufs.tc_buf_size &&
           "Subscriptrange error on tc buf.");

  const bool is_duo = env.metric_type() == MetricType::DUO;
  const bool form_matX_tc = env.form_matX_tc();
  const bool is_bitwise_3way_2step = env.is_bitwise_3way_2step();

  const TCWord_t* unused_col = form_matX_tc ? NULL : vi1; // dummy
  const TCWord_t* vim = form_matX_tc ? vi2 : vi1; // matrix
  const TCWord_t* vic = form_matX_tc ? vi1 : unused_col; // column

  const int nvleX2_thread = nvleX2;
  const int nflT_thread = nflT_thisstep;

  enum {IS_THREAD_MAPPING_FIELD_MAJOR =
        TCTraits<TC_METHOD>::IS_THREAD_MAPPING_FIELD_MAJOR};

  const int thread_dim0 = IS_THREAD_MAPPING_FIELD_MAJOR ?
    nflT_thread : nvleX2_thread;
  const int thread_dim1 = IS_THREAD_MAPPING_FIELD_MAJOR ?
    nvleX2_thread : nflT_thread;

  if (env.is_compute_method_gpu()) {

    // Kernel call.

      const int threadblocksize = 256;
      COMET_INSIST((threadblocksize <= 256 || ! BuildHas::HIP) &&
                   "Current HIP limitation.");
      const int blockdim_y = 32768;
      const int num_threadblocks_0 = utils::ceil(thread_dim0, threadblocksize);
      const int num_threadblocks_1 = utils::min(thread_dim1, blockdim_y);
      const int num_threadblocks_2 = utils::ceil(thread_dim1, blockdim_y);

<<<<<<< HEAD
      if(env.print_details()) printf("Launching tc_buf_write_kernel_ with blocks=%d,%d,%d and threads=%d,1,1 form_matX_tc=%d\n",
        num_threadblocks_0,num_threadblocks_1,num_threadblocks_2,threadblocksize,form_matX_tc);

      COMET_LAUNCH_KERNEL((tc_buf_write_kernel_<TC_METHOD, IS_LEFT>),
        dim3(num_threadblocks_0, num_threadblocks_1, num_threadblocks_2),
        dim3(threadblocksize, 1, 1), 0, env.stream_compute(),
        tc_buf, vim, vic, vi_dim0, env.num_way(), env.sparse(),
        is_duo, form_matX_tc, step_2way, is_bitwise_3way_2step,
        env.is_vectors_halved(),
        nvle, nvleD2, nvleX2_thread, nvlea,
        nfl, nflT, nflT_thread, flT_min, nfal);
=======
      //enum {IS_B_FIELD_MAJOR = TCTraits<TC_METHOD>::IS_B_FIELD_MAJOR};

      if (env.is_using_cutlass() || env.is_using_cutlass_mockup()) {

        enum {IS_B_FIELD_MAJOR = true};
        COMET_INSIST(IS_B_FIELD_MAJOR == tc_is_b_field_major(env));

        COMET_LAUNCH_KERNEL(
          (tc_buf_write_kernel_<TC_METHOD, IS_LEFT, IS_B_FIELD_MAJOR>),
          dim3(num_threadblocks_0, num_threadblocks_1, num_threadblocks_2),
          dim3(threadblocksize, 1, 1), 0, env.stream_compute(),
          tc_buf, vim, vic, vi_dim0, env.num_way(), env.sparse(),
          is_duo, form_matX_tc, step_2way, is_bitwise_3way_2step,
          env.is_vectors_halved(),
          nvle, nvleD2, nvleX2_thread, nvlea,
          nfl, nflT, nflT_thread, flT_min, nfal);

        System::accel_last_call_succeeded();
>>>>>>> d447672d

    } else {

        enum {IS_B_FIELD_MAJOR = false};
        COMET_INSIST(IS_B_FIELD_MAJOR == tc_is_b_field_major(env));

        COMET_LAUNCH_KERNEL(
          (tc_buf_write_kernel_<TC_METHOD, IS_LEFT, IS_B_FIELD_MAJOR>),
          dim3(num_threadblocks_0, num_threadblocks_1, num_threadblocks_2),
          dim3(threadblocksize, 1, 1), 0, env.stream_compute(),
          tc_buf, vim, vic, vi_dim0, env.num_way(), env.sparse(),
          is_duo, form_matX_tc, step_2way, is_bitwise_3way_2step,
          env.is_vectors_halved(),
          nvle, nvleD2, nvleX2_thread, nvlea,
          nfl, nflT, nflT_thread, flT_min, nfal);

        System::accel_last_call_succeeded();

    }

      if(env.print_details()) printf("Done with tc_buf_write_\n");

  } else { // (!env.is_compute_method_gpu())

<<<<<<< HEAD
    if(env.print_details()) printf("Calling tc_buf_write_kernel_elt non-gpu kernel\n");
=======
    enum {IS_B_FIELD_MAJOR = false};
    COMET_INSIST(IS_B_FIELD_MAJOR == tc_is_b_field_major(env));
>>>>>>> d447672d

    for (int i1 = 0; i1 < thread_dim1; ++i1) {
      for (int i0 = 0; i0 < thread_dim0; ++i0) {

        const int flT_thread = IS_THREAD_MAPPING_FIELD_MAJOR ? i0 : i1;
        const int vlX2_thread = IS_THREAD_MAPPING_FIELD_MAJOR ? i1 : i0;

        tc_buf_write_kernel_elt_<TC_METHOD, IS_LEFT, IS_B_FIELD_MAJOR>(
          tc_buf, vim, vic, vi_dim0, env.num_way(), env.sparse(),
          is_duo, form_matX_tc, step_2way, is_bitwise_3way_2step,
          env.is_vectors_halved(),
          nvle, nvleD2, nvleX2_thread, nvlea,
          nfl, nflT, nflT_thread, flT_min, nfal,
          vlX2_thread, flT_thread);

      }
    }

  } // if (env.is_compute_method_gpu())
}

//=============================================================================
/// \brief GPU kernel to support tc_compute_matX_counts.

template<typename GemmIn_t>
__global__ static void tc_compute_matX_counts_kernel_(
  uint32_t* matX_counts,
  const TCWord_t* vim,
  const TCWord_t* vic,
  int vi_dim0,
  int step_2way,
  int nvle,
  int nvleD2,
  int nvleX2_thread,
  int nvlea,
  int nfl,
  int nfl_thread,
  int nfal) {

#ifdef COMET_USE_ACCEL
  const int vlX2_thread = blockIdx_y_() + gridDim_y_() * blockIdx_z_();

  if (vlX2_thread >= nvleX2_thread)
    return;

  const int jE = vlX2_thread % 2; // count either 0 or 1 bits.
  const int vl_thread = vlX2_thread / 2;

  const int fl_ind0 = threadIdx_x_();
  const int fl_dim0 = blockDim_x_();
  const int fl_ind1 = blockIdx_x_();
  const int fl_dim1 = gridDim_x_();

  const int fl_thread = fl_ind0 + fl_dim0 * fl_ind1;

  // NOTE: here nfl and nfal can be larger than the number of fl threads.

  const int num_way = NumWay::_3;
  const bool is_sparse = true;
  const bool is_duo = true;
  const bool form_matX_tc = true;
  const bool is_bitwise_3way_2step = true;
  const bool is_vectors_halved = true;
  enum {IS_LEFT = true};

  // Adapted from https://www.olcf.ornl.gov/wp-content/uploads/2019/12/05_Atomics_Reductions_Warp_Shuffle.pdf

  extern __shared__ uint32_t sdata[];

  sdata[fl_ind0] = 0;
  int fl = fl_thread;

  const bool is_serialized = false; // for testing.

  // Serially reduce across (threadblock+grid)-sized blocks along fl direction.

  if (!is_serialized) {

    while (fl < nfal) {
      const GemmIn_t elt = 
        tc_buf_write_kernel_get_field_<GemmIn_t, IS_LEFT>(vim, vic, vi_dim0,
          num_way, is_sparse, is_duo, form_matX_tc, step_2way,
          is_bitwise_3way_2step, is_vectors_halved,
          nvle, nvleD2, nvleX2_thread, nvlea,
          nfl, nfal, 
          jE, vl_thread, fl);

      sdata[fl_ind0] += elt;
      fl += fl_dim0 * fl_dim1;
    }

    // Reduce within threadblock.

    for (unsigned int s = fl_dim0/2; s > 0; s >>= 1) {
      __syncthreads();
      if (fl_ind0 < s) // parallel sweep reduction
        sdata[fl_ind0] += sdata[fl_ind0 + s];
    }

    // First thread of each threadblock adds in its contribution.

    if (fl_ind0 == 0) {
      atomicAdd(&(matX_counts[vlX2_thread]), sdata[0]);
    }

  } else { // is_serialized

    if(fl_thread == 0) {
      for (int fl=0; fl<nfal; ++fl) {
        const GemmIn_t elt = 
          tc_buf_write_kernel_get_field_<GemmIn_t, IS_LEFT>(vim, vic, vi_dim0,
            num_way, is_sparse, is_duo, form_matX_tc, step_2way,
            is_bitwise_3way_2step, is_vectors_halved,
            nvle, nvleD2, nvleX2_thread, nvlea,
            nfl, nfal, 
            jE, vl_thread, fl);
        matX_counts[vlX2_thread] += elt;
      }
    }

  } // if (!is_serialized)
#endif
}

//-----------------------------------------------------------------------------
/// \brief Compute vector (column) sums for matX to support 3-way xor gemm.

void tc_compute_matX_counts(
  int I_max,
  int I_max_dim,
  int nvl,
  int npfl,
  int nfal,
  const TCWord_t* vi1,
  const TCWord_t* vi2,
  TCBufs& tc_bufs,
  int step_2way,
  CEnv& env) {

  COMET_INSIST(vi1 && vi2);
  COMET_INSIST(I_max >= 0 && I_max <= I_max_dim);

  if (!(env.is_using_xor() && env.num_way() == NumWay::_3))
    return;

  COMET_INSIST(env.is_compute_method_gpu());
  COMET_INSIST(env.num_way() == NumWay::_3);
  COMET_INSIST(env.sparse());
  COMET_INSIST(env.metric_type() == MetricType::DUO);
  COMET_INSIST(env.form_matX_tc());
  COMET_INSIST(env.is_bitwise_3way_2step());
  COMET_INSIST(env.is_vectors_halved());

  if(env.print_details()) printf("In tc_compute_matX_counts\n");

#ifdef COMET_USE_ACCEL

  // num_vector-related dimensions.

  const int nvle = I_max_dim; // effective nvl dimension
  const int nvleD2 = nvle / 2;
  const int nvleX2 = nvle * 2;
  const int nvlea = I_max; // num active nvle; others zeroed

  enum {NUM_FL_PER_PFL = 64};
  const int nfl = npfl * NUM_FL_PER_PFL;
  COMET_INSIST(nfal <= nfl);

  const TCWord_t* vim = vi2; // matrix
  const TCWord_t* vic = vi1; // column

  enum {NUM_FL_PER_UINT32 = 16};

  const int nvleX2_thread = nvleX2;
  const int nfl_thread = nfl / NUM_FL_PER_UINT32;
  const int vi_dim0 = npfl * (2*sizeof(double)) / sizeof(TCWord_t);
  //const int vi_dim0 = npfl * 4; // 4 = sizeof(doublecomplex) / sizeof(int32)

  typedef TCTraits<TC::B1>::GemmIn_t GemmIn_t;

  uint32_t* const matX_counts = tc_bufs.matX_counts;

# if defined COMET_USE_CUDA
    cudaMemsetAsync(matX_counts, 0, tc_bufs.matX_counts_size,
      env.stream_compute());
# elif defined COMET_USE_HIP
    hipMemsetAsync(matX_counts, 0, tc_bufs.matX_counts_size,
      env.stream_compute());
# endif

  const int threadblocksize = 256;
  COMET_INSIST((threadblocksize <= 256 || ! BuildHas::HIP) &&
               "Current HIP limitation.");
  const int blockdim_y = 32768;
  const int num_threadblocks_0 = utils::ceil(nfl_thread, threadblocksize);
  const int num_threadblocks_1 = utils::min(nvleX2_thread, blockdim_y);
  const int num_threadblocks_2 = utils::ceil(nvleX2_thread, blockdim_y);

  COMET_LAUNCH_KERNEL((tc_compute_matX_counts_kernel_<GemmIn_t>),
    dim3(num_threadblocks_0, num_threadblocks_1, num_threadblocks_2),
    dim3(threadblocksize, 1, 1),
    threadblocksize * sizeof(uint32_t),
    env.stream_compute(),
    matX_counts, vim, vic, vi_dim0, step_2way,
    nvle, nvleD2, nvleX2_thread, nvlea,
    nfl, nfl_thread, nfal);

  System::accel_last_call_succeeded();

  if(env.print_details()) printf("Done in tc_compute_matX_counts\n");
#endif //COMET_USE_ACCEL
}

//=============================================================================

} // namespace comet

//-----------------------------------------------------------------------------

#endif // _COMET_TC_IN_I_HH_

//-----------------------------------------------------------------------------<|MERGE_RESOLUTION|>--- conflicted
+++ resolved
@@ -686,14 +686,9 @@
   if (vlX2_thread >= nvleX2_thread || flT_thread >= nflT_thread)
     return;
 
-<<<<<<< HEAD
   //printf("Calling write_elt with t=%d,%d vlX2_thread=%d flT_thread=%d\n",thread_dim0,thread_dim1,vlX2_thread,flT_thread);
-  tc_buf_write_kernel_elt_<TC_METHOD, IS_LEFT>(vo, vim, vic, vi_dim0,
-    num_way, is_sparse, is_duo, form_matX_tc, step_2way,
-=======
   tc_buf_write_kernel_elt_<TC_METHOD, IS_LEFT, IS_B_FIELD_MAJOR>(vo, vim, vic,
     vi_dim0, num_way, is_sparse, is_duo, form_matX_tc, step_2way,
->>>>>>> d447672d
     is_bitwise_3way_2step, is_vectors_halved,
     nvle, nvleD2, nvleX2_thread, nvlea, nfl, nflT, nflT_thread, flT_min, nfal,
     vlX2_thread, flT_thread);
@@ -802,19 +797,9 @@
       const int num_threadblocks_1 = utils::min(thread_dim1, blockdim_y);
       const int num_threadblocks_2 = utils::ceil(thread_dim1, blockdim_y);
 
-<<<<<<< HEAD
       if(env.print_details()) printf("Launching tc_buf_write_kernel_ with blocks=%d,%d,%d and threads=%d,1,1 form_matX_tc=%d\n",
         num_threadblocks_0,num_threadblocks_1,num_threadblocks_2,threadblocksize,form_matX_tc);
 
-      COMET_LAUNCH_KERNEL((tc_buf_write_kernel_<TC_METHOD, IS_LEFT>),
-        dim3(num_threadblocks_0, num_threadblocks_1, num_threadblocks_2),
-        dim3(threadblocksize, 1, 1), 0, env.stream_compute(),
-        tc_buf, vim, vic, vi_dim0, env.num_way(), env.sparse(),
-        is_duo, form_matX_tc, step_2way, is_bitwise_3way_2step,
-        env.is_vectors_halved(),
-        nvle, nvleD2, nvleX2_thread, nvlea,
-        nfl, nflT, nflT_thread, flT_min, nfal);
-=======
       //enum {IS_B_FIELD_MAJOR = TCTraits<TC_METHOD>::IS_B_FIELD_MAJOR};
 
       if (env.is_using_cutlass() || env.is_using_cutlass_mockup()) {
@@ -833,7 +818,6 @@
           nfl, nflT, nflT_thread, flT_min, nfal);
 
         System::accel_last_call_succeeded();
->>>>>>> d447672d
 
     } else {
 
@@ -858,12 +842,9 @@
 
   } else { // (!env.is_compute_method_gpu())
 
-<<<<<<< HEAD
     if(env.print_details()) printf("Calling tc_buf_write_kernel_elt non-gpu kernel\n");
-=======
     enum {IS_B_FIELD_MAJOR = false};
     COMET_INSIST(IS_B_FIELD_MAJOR == tc_is_b_field_major(env));
->>>>>>> d447672d
 
     for (int i1 = 0; i1 < thread_dim1; ++i1) {
       for (int i0 = 0; i0 < thread_dim0; ++i0) {
