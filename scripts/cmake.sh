#!/bin/bash -l
#==============================================================================
#
# Configure script for cmake.
#
# NOTE: it is recommended that this script not be called directly but
# instead that the script configure_all.sh be used.
#
# Usage: to configure and build code, perform the following steps:
#
# cd genomics_gpu/..
# mkdir build
# cd build
# ../genomics_gpu/scripts/cmake.sh # configure
# ../genomics_gpu/scripts/make.sh # make
#
# Relevant input variables:
#
# INSTALL_DIR - installation directory (default: see below)
# USE_MPI - ON or OFF (default), build with true MPI or for single process use
# BUILD_TYPE - Debug (default) or Release
# FP_PRECISION - SINGLE or DOUBLE (default) precision for floating point
#    operations (does not affect use of tensor cores for CCC)
# TESTING - ON or OFF (default), to build testing code
#
# NOTE: it is assumed the build takes place in $PWD.
#
#==============================================================================

# Exit immediately on error.
set -eu -o pipefail

#==============================================================================

function script_dir
{
  local TARGET_FILE="$0"

  if [ $(uname -s) != "Darwin" ] ; then
    echo $(dirname "$(readlink -f "$TARGET_FILE")")
    return
  fi

  cd $(dirname $TARGET_FILE)
  TARGET_FILE=$(basename $TARGET_FILE)
  # Iterate down a (possible) chain of symlinks
  while [ -L "$TARGET_FILE" ] ; do
    TARGET_FILE=$(readlink $TARGET_FILE)
    cd $(dirname $TARGET_FILE)
    TARGET_FILE=$(basename $TARGET_FILE)
  done
  # Compute the canonicalized name by finding the physical path
  # for the directory we're in and appending the target file.
  local PHYS_DIR=$(pwd -P)
  local RESULT=$PHYS_DIR/$TARGET_FILE
  echo $(dirname $RESULT)
}

#------------------------------------------------------------------------------

function repo_dir
{
  echo "$(script_dir)/.."
}

#==============================================================================

function get_modules_used_magma
{
  if [ -n "${MODULEPATH:-}" ] ; then
    if [ $(alias | awk '/^alias module=/ {print $0}' | wc -l) != 0 -o \
         $(set | awk '/^module / {print $0}' | wc -l) != 0 ] ; then
      (module -t list) 2>&1 | sort | awk '/^gcc/ {print $0}' 
      (module -t list) 2>&1 | sort | awk '/^cuda/ {print $0}' 
      (module -t list) 2>&1 | sort | awk '/^rocm/ {print $0}' 
    fi
  fi
}

#==============================================================================

function main
{
  #============================================================================
  # Initializations.
  #============================================================================

  # Location of this script.
  #local SCRIPT_DIR=$(script_dir)
  local REPO_DIR="${COMET_REPO_DIR:-$(repo_dir)}"
  local SCRIPT_DIR="$REPO_DIR/scripts"
  # Perform initializations pertaining to platform of build.
  . $SCRIPT_DIR/_platform_init.sh

  #----------------------------------------------------------------------------
  #---Cleanup of old files.

  rm -rf CMakeCache.txt CMakeFiles

  #----------------------------------------------------------------------------
  #---Set build type.

  [[ -z "${BUILD_TYPE:-}" ]] && local BUILD_TYPE=Debug #=Release
  if [ "$BUILD_TYPE" != "Debug" -a "$BUILD_TYPE" != "Release" ] ; then
    echo "${0##*/}: Invalid setting for BUILD_TYPE. $BUILD_TYPE" 1>&2
    exit 1
  fi

  #----------------------------------------------------------------------------
  # Set whether to build with MPI stub library.

  [[ -z "${USE_MPI:-}" ]] && local USE_MPI=ON #=OFF
  if [ "$USE_MPI" != "ON" -a "$USE_MPI" != "OFF" ] ; then
    echo "${0##*/}: Invalid setting for USE_MPI. $USE_MPI" 1>&2
    exit 1
  fi

  #----------------------------------------------------------------------------
  #---Set floating point precision for certain calculations.

  [[ -z "${FP_PRECISION:-}" ]] && local FP_PRECISION=DOUBLE #=SINGLE
  if [ "$FP_PRECISION" != "SINGLE" -a "$FP_PRECISION" != "DOUBLE" ] ; then
    echo "${0##*/}: Invalid setting for FP_PRECISION. $FP_PRECISION" 1>&2
    exit 1
  fi

  #----------------------------------------------------------------------------
  #---Set whether to build unit test code.

  [[ -z "${TESTING:-}" ]] && local TESTING=OFF #=ON
  if [ "$TESTING" != "ON" -a "$TESTING" != "OFF" ] ; then
    echo "${0##*/}: Invalid setting for TESTING. $TESTING" 1>&2
    exit 1
  fi

  #----------------------------------------------------------------------------
  #---Set build/s dirs.

  local BUILD_DIR=$PWD

  local BUILDS_DIR="${COMET_BUILDS_DIR:-$BUILD_DIR/..}"

  #----------------------------------------------------------------------------
  #---Set installation/s dirs.

  if [ -z "${INSTALL_DIR:-}" ] ; then
    local INSTALLS_DIR="${COMET_INSTALLS_DIR:-$BUILDS_DIR}"
    local INSTALL_DIR
    INSTALL_DIR=$INSTALLS_DIR/install_$(echo $BUILD_TYPE | tr A-Z a-z)
  fi

  #============================================================================
  # Library builds.
  #============================================================================

  #---Get mpi stub library if needed.

  if [ $USE_MPI = OFF ] ; then
    echo "Building mpi-stub ..."
    local C_COMPILER=$COMET_C_COMPILER
    local CXX_COMPILER=$COMET_CXX_SERIAL_COMPILER
    ln -s $REPO_DIR/tpls/mpi-stub.tar.gz
    rm -rf mpi-stub
    gunzip <mpi-stub.tar.gz | tar xf -
    pushd mpi-stub
    make CC=$CXX_COMPILER
    popd
    COMET_MPI_COMPILE_OPTS="-I$BUILD_DIR/mpi-stub/include"
    COMET_MPI_LINK_OPTS="-L$BUILD_DIR/mpi-stub/lib -lmpi"
  else
    local C_COMPILER=$COMET_C_COMPILER
    local CXX_COMPILER=$COMET_CXX_COMPILER
  fi

  #----------------------------------------------------------------------------
  #---Compile blis.

  if [ "${USE_BLIS:-}" = ON ] ; then

    local BLIS_DIR=$BUILD_DIR/blis
    local BLIS_VERSION=0.7.0
    #rm -rf $BLIS_DIR
    mkdir -p $BLIS_DIR

    if [ ! -e $BLIS_DIR/copy_is_complete ] ; then
      echo "Copying BLIS ..."
      if [ -e $REPO_DIR/tpls/blis-${BLIS_VERSION}.tar.gz ] ; then
        cp $REPO_DIR/tpls/blis-${BLIS_VERSION}.tar.gz $BLIS_DIR/
      else
        wget -nv -O $BLIS_DIR/blis-${BLIS_VERSION}.tar.gz \
          https://github.com/flame/blis/archive/${BLIS_VERSION}.tar.gz
      fi
      pushd $BLIS_DIR
      gunzip <blis-${BLIS_VERSION}.tar.gz | tar xf -
      ln -s blis-$BLIS_VERSION blis
      popd
      touch $BLIS_DIR/copy_is_complete
    fi

    local BLIS_PATH=$BLIS_DIR/blis

    if [ ! -e $BLIS_DIR/build_is_complete ] ; then
      echo "Building BLIS ..."
      pushd $BLIS_PATH
      ./configure --enable-cblas zen
      make -j8
      (cd include/zen; tar cf - * | (cd .. ; tar xf -))
      (cd lib/zen; tar cf - * | (cd .. ; tar xf -))
      popd
      touch $BLIS_DIR/build_is_complete
    fi

    local COMET_CPUBLAS_COMPILE_OPTS="-I$BLIS_PATH/include/zen"
    local COMET_CPUBLAS_COMPILE_OPTS+=" -I$BLIS_PATH/frame/compat/cblas/src"
    local COMET_CPUBLAS_COMPILE_OPTS+=" -I$BLIS_PATH/frame/include"
    local COMET_CPUBLAS_COMPILE_OPTS+=" -I$BLIS_PATH"
    #COMET_CPUBLAS_COMPILE_OPTS+=' -include "blis.h"'
    local COMET_CPUBLAS_LINK_OPTS="-L$BLIS_PATH/lib/zen"
    COMET_CPUBLAS_LINK_OPTS+=" -Wl,-rpath,$BLIS_PATH/lib/zen -lblis"

  fi

  #----------------------------------------------------------------------------
  #---Compile lapack

  if [ "${USE_LAPACK:-}" = ON ] ; then

    local LAPACK_DIR=$BUILD_DIR/lapack
    local LAPACK_VERSION=3.9.0
    #rm -rf $LAPACK_DIR
    mkdir -p $LAPACK_DIR

    if [ ! -e $LAPACK_DIR/copy_is_complete ] ; then
      echo "Copying LAPACK ..."
      if [ -e $REPO_DIR/tpls/lapack-${LAPACK_VERSION}.tar.gz ] ; then
        cp $REPO_DIR/tpls/lapack-${LAPACK_VERSION}.tar.gz $LAPACK_DIR/
      else
        wget -nv -O $LAPACK_DIR/lapack-${LAPACK_VERSION}.tar.gz \
          https://github.com/Reference-LAPACK/lapack/archive/v3.9.0.tar.gz
      fi
      pushd $LAPACK_DIR
      gunzip <lapack-${LAPACK_VERSION}.tar.gz | tar xf -
      ln -s lapack-$LAPACK_VERSION lapack
      popd
      touch $LAPACK_DIR/copy_is_complete
    fi

    local LAPACK_PATH=$LAPACK_DIR/lapack

    if [ ! -e $LAPACK_DIR/build_is_complete ] ; then
      echo "Building LAPACK ..."
      pushd $LAPACK_PATH
      ln -s make.inc.example make.inc
      sed -i -e 's/-O3/-O3 -fPIC/' make.inc
      sed -i -e 's/-frecursive/-frecursive -fPIC/' make.inc
      make -j8 blaslib cblaslib lapacklib
      mkdir -p lib
      pushd lib
      ln -s ../libcblas.a .
      ln -s ../librefblas.a .
      ln -s ../liblapack.a .
      popd
      popd
      touch $LAPACK_DIR/build_is_complete
    fi

    local COMET_CPUBLAS_COMPILE_OPTS="-I$LAPACK_PATH/CBLAS/include"
    local COMET_CPUBLAS_LINK_OPTS="-L$LAPACK_PATH"
    COMET_CPUBLAS_LINK_OPTS+=" -Wl,-rpath,$LAPACK_PATH -llapack -lcblas -lrefblas -lgfortran"

  fi

  #----------------------------------------------------------------------------
  #---Create magma variants.

  if [ $USE_MAGMA = ON -a ${USE_CUDA:-OFF} = ON ] ; then
    local MAGMA_DIR=$BUILD_DIR/magma_patch
    local MAGMA_VERSION=1.6.2
    if [ ! -e $MAGMA_DIR/copy_is_complete ] ; then
      rm -rf $MAGMA_DIR
      echo "Copying MAGMA ..."
      cp -r $REPO_DIR/magma_patch $MAGMA_DIR
      # copy MAGMA source since link will be broken.
      rm $MAGMA_DIR//magma-${MAGMA_VERSION}.tar.gz
      if [ -e $REPO_DIR/tpls/magma-${MAGMA_VERSION}.tar.gz ] ; then
        cp $REPO_DIR/tpls/magma-${MAGMA_VERSION}.tar.gz $MAGMA_DIR/
      else
        wget -O $MAGMA_DIR/magma-${MAGMA_VERSION}.tar.gz \
          http://icl.utk.edu/projectsfiles/magma/downloads/magma-${MAGMA_VERSION}.tar.gz
      fi
      pushd $MAGMA_DIR
      ./create_modified_magmas.sh $MAGMA_VERSION
      popd
      touch $MAGMA_DIR/copy_is_complete
    fi
    COMET_MAGMA_COMPILE_OPTS+=" -DMKL_ILP64"
  fi

  if [ $USE_MAGMA = ON -a ${USE_HIP:-OFF} = ON ] ; then
    local MAGMA_DIR=$BUILD_DIR/magma_patch
    #local MAGMA_VERSION="f50e717b2e7820b6fdd635eb894c3e6242b2c9e2"
    local MAGMA_VERSION="f50e717b"
    if [ ! -e $MAGMA_DIR/copy_is_complete ] ; then
      rm -rf $MAGMA_DIR
      echo "Copying MAGMA ..."
      cp -r $REPO_DIR/magma_patch $MAGMA_DIR
      rm -f $MAGMA_DIR/magma-${MAGMA_VERSION}.tar.gz
      pushd $MAGMA_DIR
      if [ -e $REPO_DIR/tpls/magma-${MAGMA_VERSION}.tar.gz ] ; then
        cp $REPO_DIR/tpls/magma-${MAGMA_VERSION}.tar.gz $MAGMA_DIR/
      else
        git clone https://bitbucket.org/icl/magma.git
        pushd magma
        git checkout -b hipMAGMA origin/hipMAGMA
        git checkout $MAGMA_VERSION
        rm -rf .git
        cp make.inc-examples/make.inc.hip_openblas make.inc
        # FIX
        sed -i -e 's/lopenblas/lsci_cray/' make.inc
        popd
        mv magma magma-$MAGMA_VERSION
        tar cf - magma-$MAGMA_VERSION | gzip > magma-${MAGMA_VERSION}.tar.gz
        rm -rf magma-$MAGMA_VERSION
      fi
      ./create_modified_magmas.sh $MAGMA_VERSION
      popd
      touch $MAGMA_DIR/copy_is_complete
    fi
  fi

  #----------------------------------------------------------------------------
  #---Compile magma variants.

  if [ $USE_MAGMA = ON ] ; then
    echo "Building MAGMA variants ..."
    local COMET_MAGMA_COMPILE_OPTS=""
    local COMET_MAGMA_LINK_OPTS=""
    local MAGMA_DIR=$BUILD_DIR/magma_patch
    local TAG
    for TAG in minproduct mgemm2 mgemm3 mgemm4 mgemm5 ; do
      local MAGMA_VERSION=magma_$TAG
      local MAGMA_SUBDIR=$MAGMA_DIR/$MAGMA_VERSION
      if [ ! -e $MAGMA_SUBDIR/build_is_complete ] ; then
        pushd $MAGMA_SUBDIR
        ../make_magma.sh
        popd
        if [ -e $MAGMA_SUBDIR/lib/lib${MAGMA_VERSION}.a ] ; then
          touch $MAGMA_SUBDIR/build_is_complete
          echo get_modules_used_magma  $MAGMA_SUBDIR/modules_used
          get_modules_used_magma > $MAGMA_SUBDIR/modules_used
        else
          echo "${0##*/}: MAGMA library not found." 1>&2
          exit 1
        fi
      else # build_is_complete
        if [ "$(cksum <$MAGMA_SUBDIR/modules_used)" != \
             "$(cksum < <(get_modules_used_magma))" ] ; then
          echo "${0##*/}: inconsistent modules; please rebuild MAGMA." 1>&2
          get_modules_used_magma 1>&2
          exit 1
        fi
      fi # build_is_complete
      COMET_MAGMA_COMPILE_OPTS+=" -I$MAGMA_SUBDIR/include"
      COMET_MAGMA_LINK_OPTS+=" -L$MAGMA_SUBDIR/lib -Wl,-rpath=$MAGMA_SUBDIR/lib -lmagma_$TAG"
      #COMET_MAGMA_LINK_OPTS+=" $MAGMA_SUBDIR/lib/libmagma_${TAG}.a"
    done # TAG
  fi

  #----------------------------------------------------------------------------
  #---Get NVIDIA CUB library.

  if [ ${USE_CUDA:-OFF} = ON ] ; then
    echo "Building CUB library ..."
    local CUB_VERSION=1.8.0
    ln -s $REPO_DIR/tpls/cub-${CUB_VERSION}.zip
    rm -rf cub-${CUB_VERSION}
    unzip -q cub-${CUB_VERSION}
    COMET_CUDA_COMPILE_OPTS+=" -I$BUILD_DIR/cub-${CUB_VERSION}/cub"
  fi

  #----------------------------------------------------------------------------
  #---Get NVIDIA CUTLASS library.

  if [ ${USE_CUTLASS:-OFF} = ON ] ; then
    echo "Copying CUTLASS ..."
    local CUTLASS_VERSION=2.3.0
    local CUTLASS_DIR=$BUILD_DIR/cutlass
    mkdir -p $CUTLASS_DIR
    if [ -e $REPO_DIR/tpls/cutlass-v${CUTLASS_VERSION}.tar.gz ] ; then
      cp $REPO_DIR/tpls/cutlass-v${CUTLASS_VERSION}.tar.gz $CUTLASS_DIR/
    else
      wget -nv -O $CUTLASS_DIR/cutlass-v${CUTLASS_VERSION}.tar.gz \
        https://github.com/NVIDIA/cutlass/archive/v2.3.0.tar.gz
    fi
    pushd $CUTLASS_DIR
    gunzip <cutlass-v${CUTLASS_VERSION}.tar.gz | tar xf -
    ln -s cutlass-${CUTLASS_VERSION} cutlass
    popd
    COMET_CUDA_COMPILE_OPTS+=" -I$BUILD_DIR/cutlass/cutlass/include"
    COMET_CUDA_COMPILE_OPTS+=" -I$BUILD_DIR/cutlass/cutlass/tools/util/include"
    COMET_CUDA_COMPILE_OPTS+=" -Wno-strict-aliasing"
    COMET_CUDA_COMPILE_OPTS+=" -Wno-uninitialized"
    COMET_CUDA_COMPILE_OPTS+=" -DCOMET_USE_CUTLASS"
  fi

  #----------------------------------------------------------------------------
  #---Get AMD ROCPRIM library.

  if [ ${USE_HIP:-OFF} = ON ] ; then
    local ROCPRIM_VERSION=3.5.1
    if [ -e "${ROCM_PATH:-}/rocprim" ] ; then
      # Link to if installed with rocm.
      ln -s "${ROCM_PATH:-}/rocprim" rocPRIM-rocm-${ROCPRIM_VERSION}
    elif [ -e ../rocPRIM-rocm-${ROCPRIM_VERSION}/build/build_is_complete ] ; then
      # Link to if already built.
      ln -s ../rocPRIM-rocm-${ROCPRIM_VERSION} .
    else
      # Build.
      echo "Building ROCPRIM library ..."
      ln -s $REPO_DIR/tpls/rocPRIM-rocm-${ROCPRIM_VERSION}.tar.gz
      rm -rf rocPRIM-rocm-${ROCPRIM_VERSION}
      gunzip <rocPRIM-rocm-${ROCPRIM_VERSION}.tar.gz | tar xf -
      pushd rocPRIM-rocm-${ROCPRIM_VERSION}
      mkdir build
      pushd build
      cmake -DBUILD_BENCHMARK=ON -DCMAKE_CXX_COMPILER=hipcc ../.
      make -j16
      touch build_is_complete
      # ISSUE: need to check for hipcc version consistency.
      popd
      popd
      # Save for use with other builds.
      rm -rf $BUILDS_DIR/rocPRIM-rocm-${ROCPRIM_VERSION}
      mv rocPRIM-rocm-${ROCPRIM_VERSION} $BUILDS_DIR
    fi
    COMET_CUDA_COMPILE_OPTS+=" -I$BUILD_DIR/rocPRIM-rocm-${ROCPRIM_VERSION}/rocprim/include"
    COMET_CUDA_COMPILE_OPTS+=" -I$BUILD_DIR/rocPRIM-rocm-${ROCPRIM_VERSION}/build/rocprim/include/rocprim"
  fi

#  #----------------------------------------------------------------------------
#  #---Get NVIDIA Cutlass library.
#
#  if [ ${USE_CUTLASS:-OFF} = ON ] ; then
#    echo "Building Cutlass library ..."
#    ln -s ../genomics_gpu/tpls/cutlass-master.zip
#    rm -rf cutlass-master
#    unzip -q cutlass-master
#    COMET_CUDA_COMPILE_OPTS+=" -I$BUILD_DIR/cutlass-master/include -I$BUILD_DIR/cutlass-master/tools/util/include"
#  fi

  #----------------------------------------------------------------------------
  #---Get NVIDIA Cutlass library.

  if [ ${USE_CUTLASS:-OFF} = ON ] ; then
    echo "Building Cutlass library ..."
    ln -s ../genomics_gpu/tpls/cutlass-master.zip
    rm -rf cutlass-master
    unzip -q cutlass-master
    COMET_CUDA_COMPILE_OPTS+=" -I$BUILD_DIR/cutlass-master/include -I$BUILD_DIR/cutlass-master/tools/util/include"
  fi

  #----------------------------------------------------------------------------
  #---Get unit test harness if needed.

  if [ $TESTING = ON ] ; then
    if [ ${COMET_USE_GTEST:-OFF} = ON ] ; then
      echo "Building googletest ..."
      if [ -e $REPO_DIR/tpls/googletest-release-1.7.0.tar.gz ] ; then
        ln -s $REPO_DIR/tpls/googletest-release-1.7.0.tar.gz
      else
        wget -O googletest-release-1.7.0.tar.gz \
          https://github.com/google/googletest/archive/release-1.7.0.tar.gz
      fi
      gunzip <googletest-release-1.7.0.tar.gz | tar xf -
      local GTEST_DIR=$BUILD_DIR/googletest-release-1.7.0
      mkdir $GTEST_DIR/lib
      #$CC_serial -isystem ${GTEST_DIR}/include -I${GTEST_DIR} \
      $COMET_CXX_SERIAL_COMPILER -isystem ${GTEST_DIR}/include -I${GTEST_DIR} \
        -pthread -c ${GTEST_DIR}/src/gtest-all.cc
      ar -rv $GTEST_DIR/lib/libgtest.a gtest-all.o
      if [ -z "${COMET_TEST_COMPILE_OPTS+x}" ] ; then
        local COMET_TEST_COMPILE_OPTS="-isystem $GTEST_DIR/include -pthread"
      fi
      if [ -z "${COMET_TEST_LINK_OPTS+x}" ] ; then
        local COMET_TEST_LINK_OPTS="-L$GTEST_DIR/lib -lgtest"
      fi
#cp -rp $GTEST_DIR/include/gtest $GTEST_DIR/include/gtest2
#      local COMET_TEST_COMPILE_OPTS=""
#      local COMET_TEST_LINK_OPTS="-L/cm/shared/opt/rocm-alt/3.5.0/lib64 -lgtest"
    fi
  fi

  #============================================================================
  # Set flags.
  #============================================================================

  #---Compiler flags.

  local CMAKE_CXX_FLAGS="-DCOMET_FP_PRECISION_$FP_PRECISION -DADD_"
  CMAKE_CXX_FLAGS+=" -DCOMET_PLATFORM_$COMET_PLATFORM"
  if [ "$BUILD_TYPE" = "Debug" ] ; then
    CMAKE_CXX_FLAGS+=" -DCOMET_BUILD_TYPE_DEBUG"
  fi
  CMAKE_CXX_FLAGS+=" -g" # for stack trace
  CMAKE_CXX_FLAGS+=" -Wall -Wno-unused-function"
  if [ $COMET_WERROR = ON ] ; then
    CMAKE_CXX_FLAGS+=" -Werror"
  fi
  CMAKE_CXX_FLAGS+=" -fno-associative-math"
  CMAKE_CXX_FLAGS+=" -Wno-error=unknown-pragmas"
  CMAKE_CXX_FLAGS+=" -DTEST_PROCS_MAX=$COMET_TEST_PROCS_MAX"
  if [ $USE_GCC = ON ] ; then
      CMAKE_CXX_FLAGS+=" -rdynamic" # for stack trace
      CMAKE_CXX_FLAGS+=" -fmax-errors=5"
  fi

  [[ ${USE_OPENMP:-OFF} = ON ]] && CMAKE_CXX_FLAGS+=" -DCOMET_USE_OPENMP"
  CMAKE_CXX_FLAGS+=" ${COMET_OPENMP_COMPILE_OPTS:-}"

  [[ ${USE_BLIS:-} = ON ]] && CMAKE_CXX_FLAGS+=" -DCOMET_USE_BLIS"

  [[ ${USE_MAGMA:-} = ON ]] && CMAKE_CXX_FLAGS+=" -DCOMET_USE_MAGMA"
  CMAKE_CXX_FLAGS+=" ${COMET_MAGMA_COMPILE_OPTS:-}"

  [[ ${USE_CUDA:-} = ON ]] && CMAKE_CXX_FLAGS+=" -DCOMET_USE_CUDA -DCOMET_USE_ACCEL"
  CMAKE_CXX_FLAGS+=" ${COMET_CUDA_COMPILE_OPTS:-}"

  [[ ${USE_HIP:-} = ON ]] && CMAKE_CXX_FLAGS+=" -DCOMET_USE_HIP -DCOMET_USE_ACCEL"
  CMAKE_CXX_FLAGS+=" ${COMET_HIP_COMPILE_OPTS:-}"

  [[ ${USE_CPUBLAS:-OFF} = ON ]] && CMAKE_CXX_FLAGS+=" -DCOMET_USE_CPUBLAS"
  CMAKE_CXX_FLAGS+=" ${COMET_CPUBLAS_COMPILE_OPTS:-}"

  [[ ${USE_MPI} = ON ]] && CMAKE_CXX_FLAGS+=" -DCOMET_USE_MPI"
  CMAKE_CXX_FLAGS+=" ${COMET_MPI_COMPILE_OPTS:-}"

  [[ ${TESTING:-OFF} = ON ]] && CMAKE_CXX_FLAGS+=" -DTESTING"
  [[ ${COMET_USE_GTEST:-OFF} = ON ]] && CMAKE_CXX_FLAGS+=" -DCOMET_USE_GTEST"
  CMAKE_CXX_FLAGS+=" ${COMET_TEST_COMPILE_OPTS:-}"

  [[ ${COMET_USE_INT128:-OFF} = ON ]] && CMAKE_CXX_FLAGS+=" -DCOMET_USE_INT128"

  CMAKE_CXX_FLAGS+=" ${COMET_EXTRA_COMPILE_OPTS:-}"

  #----------------------------------------------------------------------------
  #---Compiler optimization flags.

  [[ $BUILD_TYPE != "Debug" ]] && CMAKE_CXX_FLAGS+=" -DNDEBUG"
  CMAKE_CXX_FLAGS+=" -O3 -fomit-frame-pointer"

  #---The following change slows performance by 1% on a test case but helps
  #---make results exactly reproducible on varyng number of procs.
  #CMAKE_CXX_FLAGS="$CMAKE_CXX_FLAGS -ffast-math"
  CMAKE_CXX_FLAGS+=" -fno-math-errno -ffinite-math-only"
  CMAKE_CXX_FLAGS+=" -fno-signed-zeros -fno-trapping-math -freciprocal-math"
  if [ $USE_GCC = ON ] ; then
    CMAKE_CXX_FLAGS+=" -fno-rounding-math"
    CMAKE_CXX_FLAGS+=" -fno-signaling-nans"
    CMAKE_CXX_FLAGS+=" -fcx-limited-range"
  fi

  CMAKE_CXX_FLAGS+=" -finline-functions"
  if [ $USE_GCC = ON ] ; then
    CMAKE_CXX_FLAGS+=" -finline-limit=1000"
  fi

  #CMAKE_CXX_FLAGS+=" -fstrict-aliasing -fargument-noalias-anything"

  #----------------------------------------------------------------------------
  #---Load flags.

  local LFLAGS=""
  LFLAGS+=" ${COMET_MAGMA_LINK_OPTS:-}"
  LFLAGS+=" ${COMET_CUDA_LINK_OPTS:-}"
  LFLAGS+=" ${COMET_HIP_LINK_OPTS:-}"
  LFLAGS+=" ${COMET_CPUBLAS_LINK_OPTS:-}"
  LFLAGS+=" ${COMET_MPI_LINK_OPTS:-}"
  LFLAGS+=" ${COMET_TEST_LINK_OPTS:-}"
  LFLAGS+=" ${COMET_EXTRA_LINK_OPTS:-}"

  #----------------------------------------------------------------------------
  #---Other cmake flags.

  local CMAKE_EXTRA_OPTIONS=""

  if [ "$USE_MPI" = ON ] ; then
    CMAKE_EXTRA_OPTIONS+="${COMET_MPI_CMAKE_OPTS:-}"
  fi

  if [ ${USE_CUDA:-OFF} = ON ] ; then
    CMAKE_EXTRA_OPTIONS+="${COMET_CUDA_CMAKE_OPTS:-}"
  fi

<<<<<<< HEAD
  local CMAKE_NVCC_OPTIONS=""

  if [ ${USE_CUTLASS:-OFF} = ON -a ${COMET_MAGMA_GPU_ARCH} = 75 ] ; then
    CMAKE_NVCC_OPTIONS+="-gencode arch=compute_75,code=compute_75"
  elif [ ${USE_CUTLASS:-OFF} = ON -a ${COMET_MAGMA_GPU_ARCH} = 80 ] ; then
    CMAKE_NVCC_OPTIONS+="-gencode arch=compute_80,code=compute_80"
  fi
=======
#  local CMAKE_NVCC_OPTIONS=""
#
#  if [ ${USE_CUTLASS:-OFF} = ON ] ; then
#    CMAKE_NVCC_OPTIONS+="-gencode arch=compute_75,code=compute_75"
#  fi
>>>>>>> fdb6d8ae


  #============================================================================
  # Run cmake.

  echo "Executing cmake ..."

  set -x
  time cmake \
   \
    -DCMAKE_BUILD_TYPE:STRING="$BUILD_TYPE" \
    -DCMAKE_INSTALL_PREFIX:PATH="$INSTALL_DIR" \
   \
    -DCMAKE_C_COMPILER:STRING="$C_COMPILER" \
    -DCMAKE_CXX_COMPILER:STRING="$CXX_COMPILER" \
   \
    -DCMAKE_CXX_FLAGS:STRING="$CMAKE_CXX_FLAGS" \
    -DCMAKE_CXX_FLAGS_DEBUG:STRING="-g -ftrapv" \
    -DCMAKE_CXX_FLAGS_RELEASE:STRING="" \
   \
    -DCMAKE_EXE_LINKER_FLAGS:STRING="$LFLAGS" \
   \
    -DTESTING:BOOL="$TESTING" \
    -DTEST_COMMAND:STRING="${COMET_TEST_COMMAND:-}" \
    -DTEST_COMMAND_PERF:STRING="${COMET_TEST_COMMAND_PERF:-}" \
    -DFP_PRECISION:STRING="${FP_PRECISION}" \
   \
    $CMAKE_EXTRA_OPTIONS \
    -DUSE_MPI:BOOL=${USE_MPI:-OFF} \
    -DUSE_CUDA:BOOL=${USE_CUDA:-OFF} \
    -DUSE_HIP:BOOL=${USE_HIP:-OFF} \
   \
    $REPO_DIR
  set +x

  ln -s $INSTALL_DIR install_dir
}

#    -DCUDA_NVCC_FLAGS:STRING="$CMAKE_NVCC_OPTIONS" \
#   \
#==============================================================================

main "$@" 2>&1 | tee out_cmake.txt

#==============================================================================
# cruft.

#  -DCUDA_NVCC_FLAGS:STRING="-I$MPICH_DIR/include;-arch=sm_35;-O3;-use_fast_math;-DNDEBUG;--maxrregcount;128;-Xcompiler;-fstrict-aliasing;-Xcompiler;-fargument-noalias-global;-Xcompiler;-O3;-Xcompiler;-fomit-frame-pointer;-Xcompiler;-funroll-loops;-Xcompiler;-finline-limit=100000000;-Xptxas=-v" \
#  -DCUDA_HOST_COMPILER:STRING=/usr/bin/gcc \
#  -DCUDA_PROPAGATE_HOST_FLAGS:BOOL=ON \

  #  -DCUDA_NVCC_FLAGS:STRING="-I$MPICH_DIR/include;-arch=sm_35;-O3;-use_fast_math;-DNDEBUG;--maxrregcount;128;-Xcompiler;-fstrict-aliasing;-Xcompiler;-fargument-noalias-global;-Xcompiler;-O3;-Xcompiler;-fomit-frame-pointer;-Xcompiler;-funroll-loops;-Xcompiler;-finline-limit=100000000;-Xptxas=-v$DEBUG_FLAG" \
  #  -DCUDA_HOST_COMPILER:STRING=/usr/bin/gcc \

#==============================================================================<|MERGE_RESOLUTION|>--- conflicted
+++ resolved
@@ -401,6 +401,7 @@
     COMET_CUDA_COMPILE_OPTS+=" -Wno-strict-aliasing"
     COMET_CUDA_COMPILE_OPTS+=" -Wno-uninitialized"
     COMET_CUDA_COMPILE_OPTS+=" -DCOMET_USE_CUTLASS"
+    COMET_CUDA_CMAKE_OPTS+=" -DCUDA_NVCC_FLAGS:STRING=-gencode;arch=compute_${COMET_GPU_ARCH},code=compute_${COMET_GPU_ARCH}"
   fi
 
   #----------------------------------------------------------------------------
@@ -435,28 +436,6 @@
     fi
     COMET_CUDA_COMPILE_OPTS+=" -I$BUILD_DIR/rocPRIM-rocm-${ROCPRIM_VERSION}/rocprim/include"
     COMET_CUDA_COMPILE_OPTS+=" -I$BUILD_DIR/rocPRIM-rocm-${ROCPRIM_VERSION}/build/rocprim/include/rocprim"
-  fi
-
-#  #----------------------------------------------------------------------------
-#  #---Get NVIDIA Cutlass library.
-#
-#  if [ ${USE_CUTLASS:-OFF} = ON ] ; then
-#    echo "Building Cutlass library ..."
-#    ln -s ../genomics_gpu/tpls/cutlass-master.zip
-#    rm -rf cutlass-master
-#    unzip -q cutlass-master
-#    COMET_CUDA_COMPILE_OPTS+=" -I$BUILD_DIR/cutlass-master/include -I$BUILD_DIR/cutlass-master/tools/util/include"
-#  fi
-
-  #----------------------------------------------------------------------------
-  #---Get NVIDIA Cutlass library.
-
-  if [ ${USE_CUTLASS:-OFF} = ON ] ; then
-    echo "Building Cutlass library ..."
-    ln -s ../genomics_gpu/tpls/cutlass-master.zip
-    rm -rf cutlass-master
-    unzip -q cutlass-master
-    COMET_CUDA_COMPILE_OPTS+=" -I$BUILD_DIR/cutlass-master/include -I$BUILD_DIR/cutlass-master/tools/util/include"
   fi
 
   #----------------------------------------------------------------------------
@@ -590,23 +569,6 @@
   if [ ${USE_CUDA:-OFF} = ON ] ; then
     CMAKE_EXTRA_OPTIONS+="${COMET_CUDA_CMAKE_OPTS:-}"
   fi
-
-<<<<<<< HEAD
-  local CMAKE_NVCC_OPTIONS=""
-
-  if [ ${USE_CUTLASS:-OFF} = ON -a ${COMET_MAGMA_GPU_ARCH} = 75 ] ; then
-    CMAKE_NVCC_OPTIONS+="-gencode arch=compute_75,code=compute_75"
-  elif [ ${USE_CUTLASS:-OFF} = ON -a ${COMET_MAGMA_GPU_ARCH} = 80 ] ; then
-    CMAKE_NVCC_OPTIONS+="-gencode arch=compute_80,code=compute_80"
-  fi
-=======
-#  local CMAKE_NVCC_OPTIONS=""
-#
-#  if [ ${USE_CUTLASS:-OFF} = ON ] ; then
-#    CMAKE_NVCC_OPTIONS+="-gencode arch=compute_75,code=compute_75"
-#  fi
->>>>>>> fdb6d8ae
-
 
   #============================================================================
   # Run cmake.
@@ -644,8 +606,6 @@
   ln -s $INSTALL_DIR install_dir
 }
 
-#    -DCUDA_NVCC_FLAGS:STRING="$CMAKE_NVCC_OPTIONS" \
-#   \
 #==============================================================================
 
 main "$@" 2>&1 | tee out_cmake.txt
