--- conflicted
+++ resolved
@@ -517,16 +517,12 @@
 
     } else { // !env.is_using_xor()
 
-<<<<<<< HEAD
       if(env.print_details()) printf("Launching b1_xor_gemm_gpu m=%d n=%d k_eff=%zu k=%d beta=%d "
           "bytes_per_gi=%d NUM_FL_PER_PVFL=%d gridDim=%d,%d threadDim=%d,1\n",
           m,n,k_eff,k,(int)beta,bytes_per_gi,NUM_FL_PER_PFL,
           num_threadblocks_0,num_threadblocks_1,threadblocksize);
-      COMET_LAUNCH_KERNEL((tc_solve_impl_b1_mockup_kernel<GemmIn_t, GemmOut_t>),
-=======
       COMET_LAUNCH_KERNEL((tc_solve_b1_gemm_mockup_kernel
                            <GemmIn_t, GemmOut_t, TCGemmOpMultiplyAdd>),
->>>>>>> 076ab56c
         dim3(num_threadblocks_0, num_threadblocks_1, 1),
         dim3(threadblocksize, 1, 1), 0, env.stream_compute(),
         m, n, k_eff, (GemmIn_t*)tc_bufs.tc_buf_left,
@@ -536,15 +532,7 @@
 
     System::accel_last_call_succeeded();
 
-  }
-  // Call WMMA 1-bit GEMM kernels
-  else if(env.num_kernel()>=1 && env.num_kernel()<20) {
-      enum {NUM_FL_PER_PVFL = 64};
-      COMET_INSIST(k % NUM_FL_PER_PVFL == 0 && "Failed divisibility condition for tc gemm.");
-
-<<<<<<< HEAD
-      const bool beta = is_first ? 0 : 1;
-=======
+  } else if(env.num_kernel()==100) {
     //COMET_INSIST(false && "TODO: implement.");
 
     if (env.is_using_xor()) {
@@ -569,7 +557,40 @@
     } // if (env.is_using_xor())
 
     System::accel_last_call_succeeded(); // extra precaution.
->>>>>>> 076ab56c
+
+  }
+  // Call WMMA 1-bit GEMM kernels
+  else if(env.num_kernel()>=1 && env.num_kernel()<20) {
+      enum {NUM_FL_PER_PVFL = 64};
+      COMET_INSIST(k % NUM_FL_PER_PVFL == 0 && "Failed divisibility condition for tc gemm.");
+
+      const bool beta = is_first ? 0 : 1;
+
+  
+      //COMET_INSIST(false && "TODO: implement.");
+
+    if (env.is_using_xor()) {
+
+      tc_solve_impl_b1_cutlass<TCSubmethod::_128_256, TCGemmOpXorPopc>(
+        is_first, n, m, k, // NOTE: switching order of A, B.
+        (uint8_t*)tc_bufs.tc_buf_right, k,
+        (uint8_t*)tc_bufs.tc_buf_left, k,
+        (int32_t*)matC, m,
+        env.stream_compute());
+
+    } else { // !env.is_using_xor()
+
+      tc_solve_impl_b1_cutlass<TCSubmethod::_128_256, TCGemmOpMultiplyAdd>(
+        is_first, n, m, k, // NOTE: switching order of A, B.
+        (uint8_t*)tc_bufs.tc_buf_right, k,
+        (uint8_t*)tc_bufs.tc_buf_left, k,
+        (int32_t*)matC, m,
+        env.stream_compute());
+
+
+    } // if (env.is_using_xor())
+
+    System::accel_last_call_succeeded(); // extra precaution.
 
       // 8 == number of uint8_t values used to store NUM_FL_PER_PVFL fields
       // in the tc buf.
