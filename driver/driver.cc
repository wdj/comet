//-----------------------------------------------------------------------------
/*!
 * \file   driver.cc
 * \author Wayne Joubert
 * \date   Wed Sep 23 12:39:13 EDT 2015
 * \brief  Main driver code utilitiy functions.
 */
//-----------------------------------------------------------------------------
/*-----------------------------------------------------------------------------

Copyright 2020, UT-Battelle, LLC

Redistribution and use in source and binary forms, with or without
modification, are permitted provided that the following conditions are met:

1. Redistributions of source code must retain the above copyright notice, this
list of conditions and the following disclaimer.

2. Redistributions in binary form must reproduce the above copyright notice,
this list of conditions and the following disclaimer in the documentation
and/or other materials provided with the distribution.

THIS SOFTWARE IS PROVIDED BY THE COPYRIGHT HOLDERS AND CONTRIBUTORS "AS IS"
AND ANY EXPRESS OR IMPLIED WARRANTIES, INCLUDING, BUT NOT LIMITED TO, THE
IMPLIED WARRANTIES OF MERCHANTABILITY AND FITNESS FOR A PARTICULAR PURPOSE ARE
DISCLAIMED. IN NO EVENT SHALL THE COPYRIGHT HOLDER OR CONTRIBUTORS BE LIABLE
FOR ANY DIRECT, INDIRECT, INCIDENTAL, SPECIAL, EXEMPLARY, OR CONSEQUENTIAL
DAMAGES (INCLUDING, BUT NOT LIMITED TO, PROCUREMENT OF SUBSTITUTE GOODS OR
SERVICES; LOSS OF USE, DATA, OR PROFITS; OR BUSINESS INTERRUPTION) HOWEVER
CAUSED AND ON ANY THEORY OF LIABILITY, WHETHER IN CONTRACT, STRICT LIABILITY,
OR TORT (INCLUDING NEGLIGENCE OR OTHERWISE) ARISING IN ANY WAY OUT OF THE USE
OF THIS SOFTWARE, EVEN IF ADVISED OF THE POSSIBILITY OF SUCH DAMAGE.

-----------------------------------------------------------------------------*/

#include "cstdio"
#include "cstdlib"
#include "cstddef"
#include "string.h"
#include "float.h"
#include "errno.h"

#include "unistd.h"

#include "env.hh"
#include "decomp_mgr.hh"
#include "vectors.hh"
#include "metrics.hh"
#include "checksum.hh"
#include "compute_metrics.hh"

#include "test_problems.hh"
#include "vectors_io.hh"
#include "metrics_io.hh"
#include "driver.hh"

//=============================================================================

namespace comet {

//-----------------------------------------------------------------------------
// Parse remaining unprocessed arguments.

void finish_parsing(int argc, char** argv, DriverOptions* do_, CEnv* env) {
  errno = 0;
  int i = 0;
  for (i = 1; i < argc; ++i) {
    //----------
    if (strcmp(argv[i], "--num_field") == 0) {
    //----------
      ++i;
      COMET_INSIST_INTERFACE(env, i < argc && "Missing value for num_field.");
      const long num_field = strtol(argv[i], NULL, 10);
      COMET_INSIST_INTERFACE(env, 0 == errno && num_field >= 0
                    && "Invalid setting for num_field.");
      do_->num_field_active = num_field;
      do_->num_field_active_initialized = true;
      do_->num_field_local_initialized = false;
    //----------
    } else if (strcmp(argv[i], "--num_field_local") == 0) {
    //----------
      ++i;
      COMET_INSIST_INTERFACE(env, i < argc && "Missing value for num_field_local.");
      const long num_field_local = strtol(argv[i], NULL, 10);
      COMET_INSIST_INTERFACE(env, 0 == errno && num_field_local >= 0 &&
                    (long)(int)num_field_local == num_field_local &&
                    "Invalid setting for num_field_local.");
      do_->num_field_local = num_field_local;
      do_->num_field_local_initialized = true;
      do_->num_field_active_initialized = false;
    //----------
    } else if (strcmp(argv[i], "--num_vector") == 0) {
    //----------
      ++i;
      COMET_INSIST_INTERFACE(env, i < argc && "Missing value for num_vector.");
      const long num_vector = strtol(argv[i], NULL, 10);
      COMET_INSIST_INTERFACE(env, 0 == errno && num_vector >= 0
                    && "Invalid setting for num_vector.");
      do_->num_vector_active = num_vector;
      do_->num_vector_active_initialized = true;
      do_->num_vector_local_initialized = false;
    //----------
    } else if (strcmp(argv[i], "--num_vector_local") == 0) {
    //----------
      ++i;
      COMET_INSIST_INTERFACE(env, i < argc && "Missing value for num_vector_local.");
      const long num_vector_local = strtol(argv[i], NULL, 10);
      COMET_INSIST_INTERFACE(env, 0 == errno && num_vector_local >= 0 &&
                    (long)(int)num_vector_local == num_vector_local &&
                    "Invalid setting for num_vector_local.");
      do_->num_vector_local = num_vector_local;
      do_->num_vector_local_initialized = true;
      do_->num_vector_active_initialized = false;
    //----------
    } else if (strcmp(argv[i], "--verbosity") == 0) {
    //----------
      ++i;
      COMET_INSIST_INTERFACE(env, i < argc && "Missing value for verbosity.");
      const long verbosity = strtol(argv[i], NULL, 10);
      COMET_INSIST_INTERFACE(env, 0 == errno && verbosity >= 0 &&
                    "Invalid setting for verbosity.");
      do_->verbosity = verbosity;
      //--------------------
    } else if (strcmp(argv[i], "--checksum") == 0) {
      //--------------------
      ++i;
      COMET_INSIST_INTERFACE(env, i < argc && "Missing value for checksum.");
      if (strcmp(argv[i], "yes") == 0) {
        do_->checksum = true;
      } else if (strcmp(argv[i], "no") == 0) {
        do_->checksum = false;
      } else {
        COMET_INSIST_INTERFACE(env, false && "Invalid setting for checksum.");
      }
    //----------
    } else if (strcmp(argv[i], "--num_stage") == 0) {
    //----------
      ++i;
      COMET_INSIST_INTERFACE(env, i < argc && "Missing value for num_stage.");
      const long num_stage = strtol(argv[i], NULL, 10);
      COMET_INSIST_INTERFACE(env, 0 == errno && num_stage >= 1
                    && (long)(int)num_stage == num_stage
                    && "Invalid setting for num_stage.");
      env->num_stage(num_stage);
      do_->stage_min_0based = 0;
      do_->stage_max_0based = env->num_stage() - 1;
    //----------
    } else if (strcmp(argv[i], "--stage_min") == 0) {
    //----------
      ++i;
      COMET_INSIST_INTERFACE(env, i < argc && "Missing value for stage_min.");
      const long stage_min_0based = strtol(argv[i], NULL, 10);
      COMET_INSIST_INTERFACE(env, 0 == errno && stage_min_0based >= 0
                    && (long)(int)stage_min_0based == stage_min_0based
                    && "Invalid setting for stage_min.");
      do_->stage_min_0based = stage_min_0based;
    //----------
    } else if (strcmp(argv[i], "--stage_max") == 0) {
    //----------
      ++i;
      COMET_INSIST_INTERFACE(env, i < argc && "Missing value for stage_max.");
      const long stage_max_0based = strtol(argv[i], NULL, 10);
      COMET_INSIST_INTERFACE(env, 0 == errno && stage_max_0based < env->num_stage()
                    && (long)(int)stage_max_0based == stage_max_0based
                    && "Invalid setting for stage_max.");
      do_->stage_max_0based = stage_max_0based;
    //----------
    } else if (strcmp(argv[i], "--num_phase") == 0) {
    //----------
      ++i;
      COMET_INSIST_INTERFACE(env, i < argc && "Missing value for num_phase.");
      const long num_phase = strtol(argv[i], NULL, 10);
      COMET_INSIST_INTERFACE(env, 0 == errno && num_phase >= 1
                    && (long)(int)num_phase == num_phase
                    && "Invalid setting for num_phase.");
      env->num_phase(num_phase);
      do_->phase_min_0based = 0;
      do_->phase_max_0based = env->num_phase() - 1;
    //----------
    } else if (strcmp(argv[i], "--phase_min") == 0) {
    //----------
      ++i;
      COMET_INSIST_INTERFACE(env, i < argc && "Missing value for phase_min.");
      const long phase_min_0based = strtol(argv[i], NULL, 10);
      COMET_INSIST_INTERFACE(env, 0 == errno && phase_min_0based >= 0
                    && (long)(int)phase_min_0based == phase_min_0based
                    && "Invalid setting for phase_min.");
      do_->phase_min_0based = phase_min_0based;
    //----------
    } else if (strcmp(argv[i], "--phase_max") == 0) {
    //----------
      ++i;
      COMET_INSIST_INTERFACE(env, i < argc && "Missing value for phase_max.");
      const long phase_max_0based = strtol(argv[i], NULL, 10);
      COMET_INSIST_INTERFACE(env, 0 == errno && phase_max_0based < env->num_phase()
                    && (long)(int)phase_max_0based == phase_max_0based
                    && "Invalid setting for phase_max.");
      do_->phase_max_0based = phase_max_0based;
    //----------
    } else if (strcmp(argv[i], "--input_file") == 0) {
    //----------
      ++i;
      COMET_INSIST_INTERFACE(env, i < argc && "Missing value for input_file.");
      do_->input_file_path = argv[i];
    //----------
    } else if (strcmp(argv[i], "--output_file_stub") == 0) {
    //----------
      ++i;
      COMET_INSIST_INTERFACE(env, i < argc && "Missing value for output_file_stub.");
      do_->metrics_file_path_stub = argv[i];
      //--------------------
    } else if (strcmp(argv[i], "--problem_type") == 0) {
      //--------------------
      ++i;
      COMET_INSIST_INTERFACE(env, i < argc && "Missing value for problem_type.");
      if (strcmp(argv[i], "random") == 0) {
        do_->problem_type = GM_PROBLEM_TYPE_RANDOM;
      } else if (strcmp(argv[i], "analytic") == 0) {
        do_->problem_type = GM_PROBLEM_TYPE_ANALYTIC;
      } else {
        COMET_INSIST_INTERFACE(env, false && "Invalid setting for problem_type.");
      }
      //--------------------
    } else if (strcmp(argv[i], "--detailed_output") == 0) {
      //--------------------
      ++i;
      if (strcmp(argv[i], "yes") == 0) {
        do_->detailed_output = true;
      } else if (strcmp(argv[i], "no") == 0) {
        do_->detailed_output = false;
      } else {
        COMET_INSIST_INTERFACE(env, false && "Invalid setting for detailed_output.");
      }
     //----------
    } else if (strcmp(argv[i], "--threshold") == 0) {
      ++i; // processed elsewhere by CEnv.
    } else if (strcmp(argv[i], "--metric_type") == 0) {
      ++i; // processed elsewhere by CEnv.
    } else if (strcmp(argv[i], "--num_way") == 0) {
      ++i; // processed elsewhere by CEnv.
    } else if (strcmp(argv[i], "--all2all") == 0) {
      ++i; // processed elsewhere by CEnv.
    } else if (strcmp(argv[i], "--compute_method") == 0) {
      ++i; // processed elsewhere by CEnv.
    } else if (strcmp(argv[i], "--num_proc_vector") == 0) {
      ++i; // processed elsewhere by CEnv.
    } else if (strcmp(argv[i], "--num_proc_field") == 0) {
      ++i; // processed elsewhere by CEnv.
    } else if (strcmp(argv[i], "--num_proc_repl") == 0) {
      ++i; // processed elsewhere by CEnv.
    } else if (strcmp(argv[i], "--ccc_multiplier") == 0) {
      ++i; // processed elsewhere by CEnv.
    } else if (strcmp(argv[i], "--duo_multiplier") == 0) {
      ++i; // processed elsewhere by CEnv.
    } else if (strcmp(argv[i], "--ccc_param") == 0) {
      ++i; // processed elsewhere by CEnv.
    } else if (strcmp(argv[i], "--sparse") == 0) {
      ++i; // processed elsewhere by CEnv.
    } else if (strcmp(argv[i], "--fastnodes") == 0) {
      // optionally processed by caller.
    } else if (strcmp(argv[i], "--nopreflight") == 0) {
      // optionally processed by caller.
    } else if (strcmp(argv[i], "--tc") == 0) {
      ++i; // optionally processed by caller.
    } else if (strcmp(argv[i], "--num_tc_steps") == 0) {
      ++i; // optionally processed by caller.
    } else if (strcmp(argv[i], "--num_kernel") == 0) {
      ++i; // optionally processed by caller.
    } else if (strcmp(argv[i], "--metrics_shrink") == 0) {
      ++i; // optionally processed by caller.
    } else if (strcmp(argv[i], "--print_details") == 0) {
      ++i; // optionally processed by caller.
    } else if (strcmp(argv[i], "--sync_time") == 0) {
      ++i; // optionally processed by caller.
    } else {
    //----------
      if (env->proc_num() == 0) {
        fprintf(stderr, "Invalid argument \"%s\". ", argv[i]);
      }
      COMET_INSIST_INTERFACE(env, false && "Error: argument not recognized.");
    //----------
    } // if/else

  } // for i

  COMET_INSIST_INTERFACE(env, (do_->num_field_local_initialized ||
                do_->num_field_active_initialized)
                && "Error: must set num_field_local or num_field.");
  COMET_INSIST_INTERFACE(env, (do_->num_vector_local_initialized ||
                do_->num_vector_active_initialized)
                && "Error: must set num_vector_local or num_vector.");
}

//-----------------------------------------------------------------------------

void set_vectors(GMVectors* vectors, DriverOptions* do_, CEnv* env) {
  COMET_INSIST(vectors && do_ && env);

  if (do_->input_file_path != NULL) {
    VectorsIO::read(*vectors, do_->input_file_path, *env);
  } else {
    set_vectors_synthetic(vectors, do_->problem_type, do_->verbosity, env);
  }
}

//-----------------------------------------------------------------------------

void print_output(bool do_print,
                  bool do_detailed,
                  Checksum& cksum,
                  CEnv& env,
                  char* metrics_file_path_stub,
                  size_t num_written,
                  double vctime,
                  double mctime,
                  double cmtime,
                  double cktime,
                  double intime,
                  double outtime,
                  double looptime,
                  double tottime) {

  const double ops = env.ops();
  const double simops = env.simops();
  const double ops_gemm = env.ops_gemm();
  const double gemmtime_sum = env.gemmtime_sum();
  const size_t cpu_mem_max = env.cpu_mem_max();
  const size_t gpu_mem_max = env.gpu_mem_max();

  if (!do_print)
    return;

  if(do_detailed) printf("\nOutput:\n");
  
  if (cksum.computing_checksum()) {
    printf("metrics checksum ");
    cksum.print(env);
    printf(" ");
  }

  printf("ctime %.6f", env.ctime());

  printf(" ops %e", ops);
  if (env.ctime() > 0) {
    printf(" ops_rate %e", ops / env.ctime());
    printf(" ops_rate/proc %e", ops / (env.ctime() * env.num_proc()) );
  }

  if (gemmtime_sum > 0) {
    printf(" gemmrate/proc %e", ops_gemm / gemmtime_sum);
  }

  printf(" vcmp %e", env.vec_compares());
  if (metrics_file_path_stub) {
    printf(" vcmpout %e", (double)num_written);
  }

  printf(" cmp %e", env.entry_compares());

  printf(" ecmp %e", env.metric_compares());
  if (env.ctime() > 0) {
    printf(" ecmp_rate %e", env.metric_compares() / env.ctime());
    printf(" ecmp_rate/proc %e", env.metric_compares() /
      (env.ctime() * env.num_proc()) );
  }

  printf(" ment %e", (double)env.metric_entries());
  printf(" mentc %e", (double)env.metric_entries_computed());

  if (cksum.computing_checksum()) {
    printf(" me %.0f", cksum.num());
    printf(" mezero %.0f", cksum.num_zero());
    if (cksum.num() > 0) {
      printf(" fracnonzero %.9f",
        (cksum.num()-cksum.num_zero()) / cksum.num());
    }
  }

  if (env.is_shrink())
    printf(" shrink %e", env.shrink_achieved());

  printf(" vctime %.6f", vctime);
  printf(" mctime %.6f", mctime);
  if (cksum.computing_checksum()) {
    printf(" cktime %.6f", cktime);
  }
  printf(" intime %.6f", intime);
  printf(" outtime %.6f", outtime);

  printf(" cpumem %e", (double)cpu_mem_max);
  printf(" gpumem %e", (double)gpu_mem_max);

  printf(" tottime %.6f", tottime);

  printf(" prec %s", env.is_double_prec() ? "double" : "single");

  printf(" build %s", BuildHas::DEBUG ? "debug" : "release");

  if (env.tc() != env.tc_eff()) {
    printf(" tc_eff %i", env.tc_eff());
  }

  if (env.is_shrink()) {
    printf(" is_shrink %s", "yes");
  }

  if(do_detailed) printf("\n");

  if(do_detailed) {
    // More readable runtime output
    printf("\nDetailed Output:\n");
    printf("GEMM:\n"
           "Pre-GEMM time:        %.6f\n"
           "GEMM time:            %.6f\n"
           "Post-GEMM time:       %.6f\n",
            env.pregemmtime(), env.gemmtime(), env.postgemmtime());

    double tops_gemm = 0.0, gemmrate = 0.0, tgemmrate = 0.0;
    if(gemmtime_sum>0.0) gemmrate = ops_gemm / gemmtime_sum;
    tops_gemm = ops_gemm/(1024.0*1024.0*1024.0*1024.0);
    if(gemmtime_sum>0.0) tgemmrate = tops_gemm/gemmtime_sum;
    printf("\nGEMM rate:\n"
           "GEMM Ops:             %e\n"
           "GEMM rate/proc:       %e\n"
           "GEMM TOps:            %.2f\n"
           "GEMM TOps rate/proc   %.2f\n",
           ops_gemm, gemmrate, tops_gemm, tgemmrate);

    printf("\nComputeMetrics:\n"
           "Nums start time:      %.6f\n"
           "Nums wait time:       %.6f\n"
           "Combine time:         %.6f\n",
           env.numsstarttime(), env.numswaittime(), env.combinetime());

    printf("\nDriver:\n"
           "Input time:           %.6f\n"
           "Compute metric time:  %.6f\n"
           "Output time:          %.6f\n"
           "Compute metric total: %.6f\n"
           "Loop time:            %.6f\n"
           "Total time:           %.6f\n",
           intime, cmtime, outtime, env.ctime(), looptime, tottime);

    double tops = ops/(1024.0*1024.0*1024.0*1024.0);
    double gemmops = 0.0, cmops = 0.0, cops = 0.0;
    if(env.gemmtime()>0.0) gemmops = tops/env.gemmtime();
    if(cmtime>0.0)         cmops   = tops/cmtime;
    if(env.ctime()>0.0)    cops    = tops/env.ctime();

    printf("\nOps (Algorithm per Byte):\n"
           "Ops:                  %e\n"
           "TOps:                 %.2f\n"
           "GEMM TOps:            %.2f\n"
           "Metric TOps:          %.2f\n"
           "Metric total TOps:    %.2f\n\n",
           ops, tops, gemmops, cmops, cops);

    double tsimops = simops/(1024.0*1024.0*1024.0*1024.0);
    gemmops = 0.0; cmops = 0.0; cops = 0.0;
    if(env.gemmtime()>0.0) gemmops = tsimops/env.gemmtime();
    if(cmtime>0.0)         cmops   = tsimops/cmtime;
    if(env.ctime()>0.0)    cops    = tsimops/env.ctime();

    printf("\nSimulation Ops (Simulation per Bit):\n"
           "SimOps:               %e\n"
           "TSimOps:              %.2f\n"
           "GEMM TSimOps:         %.2f\n"
           "Metric TSimOps:       %.2f\n"
           "Metric total TSimOps: %.2f\n\n",
           simops, tsimops, gemmops, cmops, cops);
  }
}

//=============================================================================
// Perform a single metrics computation run.

void perform_run(const char* const options, MPI_Comm base_comm, CEnv* env) {
  COMET_INSIST(options);

  comet::Checksum cksum;

  perform_run(cksum, options, base_comm, env);
}

//-----------------------------------------------------------------------------

void perform_run(comet::Checksum& cksum, const char* const options,
                 MPI_Comm base_comm, CEnv* env) {
  COMET_INSIST(options);

  // Convert options string to args.

  size_t len = strlen(options);
  char argstring[len+1];
  char* argv[len+1];
  int argc = 0;
  strcpy(argstring, options);
  CEnv::create_args(argstring, &argc, argv);

  return perform_run(cksum, argc, argv, options, base_comm, env);
}

//-----------------------------------------------------------------------------

void perform_run(int argc, char** argv, const char* const description,
                            MPI_Comm base_comm, CEnv* env) {

  comet::Checksum cksum;

  perform_run(cksum, argc, argv, description, base_comm, env);
}

//-----------------------------------------------------------------------------

void perform_run(comet::Checksum& cksum_result, int argc, char** argv,
                 const char* const description,
                 MPI_Comm base_comm, CEnv* env_in) {

  // Initialize environment.

  CEnv* env_local = NULL;

  if (!env_in) {
    env_local = new CEnv(base_comm, argc, argv, description);
    if (! env_local->is_proc_active()) {
      delete env_local;
      return;
    }
  }

  CEnv* const env = env_in ? env_in : env_local;

  if(env->print_details()) printf("Starting CoMet run\n");
  double total_time_beg = env->synced_time();

  // Parse remaining unprocessed arguments.

  DriverOptions do_ = {0};
  do_.num_field_local_initialized = false;
  do_.num_field_active_initialized = false;
  do_.num_vector_local_initialized = false;
  do_.num_vector_active_initialized = false;
  do_.verbosity = 1;
  do_.stage_min_0based = 0;
  do_.stage_max_0based = env->num_stage() - 1;
  do_.phase_min_0based = 0;
  do_.phase_max_0based = env->num_phase() - 1;
  do_.input_file_path = NULL;
  do_.metrics_file_path_stub = NULL;
  do_.problem_type = problem_type_default();
  do_.checksum = true;
  do_.num_incorrect = 0;
  do_.max_incorrect_diff = 0.;

  finish_parsing(argc, argv, &do_, env);

  // Set up parallel deomp for vectors, metrics.

  double vctime = 0;
  double time_beg = env->synced_time();
  GMDecompMgr dm_value = GMDecompMgr_null(), *dm = &dm_value;
  GMDecompMgr_create(dm,
    do_.num_field_local_initialized,
    do_.num_vector_local_initialized,
    do_.num_field_local_initialized ? do_.num_field_local
                                    : do_.num_field_active,
    do_.num_vector_local_initialized ? do_.num_vector_local
                                     : do_.num_vector_active,
    env->data_type_vectors(), env);
  env->stream_compute(); //FIX
  double time_end = env->synced_time();
  vctime += time_end - time_beg;

  //TODO: possibly replace this with stuff from dm
  if (do_.num_vector_local_initialized) {
    do_.num_vector = do_.num_vector_local *
      (size_t)env->num_proc_vector();
    do_.num_vector_active = do_.num_vector;
  } else {
    // Pad up so that every proc has same number of vectors.
    do_.num_vector_local = gm_nvl_size_required(
      utils::ceil(do_.num_vector_active, (size_t)env->num_proc_vector()), *env);
    do_.num_vector = do_.num_vector_local *
      (size_t)env->num_proc_vector();
  }

  if (do_.num_field_local_initialized) {
    do_.num_field = do_.num_field_local * (size_t) env->num_proc_field();
    do_.num_field_active = do_.num_field;
  } else {
    // Pad up so that every proc has same number of fields.
    do_.num_field_local = utils::ceil(
        do_.num_field_active, (size_t)env->num_proc_field());
    do_.num_field = do_.num_field_local * (size_t) env->num_proc_field();
  }

  const bool do_print = env->is_proc_active() &&
     env->proc_num() == 0 && do_.verbosity > 0;
  const bool do_detailed = do_print && do_.detailed_output;

  // Allocate vectors.

  time_beg = env->synced_time();
  GMVectors vectors_value = GMVectors_null(), *vectors = &vectors_value;
  GMVectors_create(vectors, env->data_type_vectors(), dm, env);
  time_end = env->synced_time();
  vctime += time_end - time_beg;

  // Set vectors.

  double intime = 0;
  time_beg = env->synced_time();

  set_vectors(vectors, &do_, env);

  time_end = env->synced_time();
  intime += time_end - time_beg;

  // More initializations.

  comet::Checksum cksum(do_.checksum);
  comet::Checksum cksum_local(do_.checksum);

  double outtime = 0;
  double mctime = 0;
  double cmtime = 0;
  double cktime = 0;
  double looptime = 0;
  double time_beg_loop = 0, time_end_loop = 0;
  size_t num_metric_items_local_computed = 0;
  size_t num_local_written = 0;

  // Open output files.

  {
  time_beg = env->synced_time();
  MetricsIO metrics_io(do_.metrics_file_path_stub, do_.verbosity, *env);
  time_end = env->synced_time();
  outtime += time_end - time_beg;

  {
  MetricsMem metrics_mem(env);

  if(env->print_details()) printf("Setting up ComputeMetrics\n");
  ComputeMetrics compute_metrics(*dm, *env);
  if(env->print_details()) printf("Done setting up ComputeMetrics\n");

  // Loops over phases, stages.
  time_beg_loop = env->synced_time();  
  for (int phase_num=do_.phase_min_0based; phase_num<=do_.phase_max_0based;
       ++phase_num) {
      env->phase_num(phase_num);

    for (int stage_num=do_.stage_min_0based; stage_num<=do_.stage_max_0based;
         ++stage_num) {
      env->stage_num(stage_num);

      // Set up metrics container for results.
      if(env->print_details()) printf("Setting up metrics phase=%d/%d stage=%d/%d\n",phase_num,
        do_.phase_max_0based,stage_num,do_.stage_max_0based);
      time_beg = env->synced_time();
      GMMetrics metrics_value = GMMetrics_null(), *metrics = &metrics_value;
      GMMetrics_create(metrics, env->data_type_metrics(), dm,
                       &metrics_mem, env);
      time_end = env->synced_time();
      mctime += time_end - time_beg;

      // Calculate metrics.
      if(env->print_details()) printf("Computing metrics\n");
      time_beg = env->synced_time();
      compute_metrics.compute(*metrics, *vectors);
      time_end = env->synced_time();
      if(env->print_details()) printf("Done computing metrics\n");
      cmtime += time_end - time_beg;

      num_metric_items_local_computed += metrics->num_metric_items_local_computed;

      // Output results.
<<<<<<< HEAD
      if(env->print_details()) printf("Outputting results\n");
=======


>>>>>>> 076ab56c
      time_beg = env->synced_time();
      metrics_io.write(*metrics);
      if (BuildHas::DEBUG) {
        metrics_io.check_file(*metrics);
      }
      time_end = env->synced_time();
      outtime += time_end - time_beg;

      // Check correctness.
      if (do_.checksum) {
        if(env->print_details()) printf("Checking correctness\n");
        time_beg = env->synced_time();
        check_metrics(metrics, &do_, env);
        time_end = env->synced_time();
        cktime += time_end - time_beg;
      }

      // Compute checksum.
<<<<<<< HEAD
=======


>>>>>>> 076ab56c
      if (do_.checksum) {
        if(env->print_details()) printf("Computing checksum\n");
        time_beg = env->synced_time();
        comet::Checksum::compute(cksum, cksum_local, *metrics, *env);
        time_end = env->synced_time();
        cktime += time_end - time_beg;
      }
      time_beg = env->synced_time();
      GMMetrics_destroy(metrics, env);
      time_end = env->synced_time();
      mctime += time_end - time_beg;

      if (do_print) {
        if (env->num_phase() > 1 && env->num_stage() > 1) {
          if(env->print_details()) printf("Completed phase %i stage %i\n",
                 env->phase_num(), env->stage_num());
        } else if (env->num_phase() > 1) {
          if(env->print_details()) printf("Completed phase %i\n",
                 env->phase_num());
        } else if (env->num_stage() > 1) {
          if(env->print_details()) printf("Completed stage %i\n",
                 env->stage_num());
        }
      }

    } // for stage

  } // for phase

  // Finalize metrics mem.

  time_beg = env->synced_time();
  }
  time_end = env->synced_time();
  mctime += time_end - time_beg;
  // Close output files.

  num_local_written += metrics_io.num_written();
  time_beg = env->synced_time();
  }
  time_end = env->synced_time();
  outtime += time_end - time_beg;
  time_end_loop = env->synced_time();
  looptime = time_end_loop - time_beg_loop;
  // Deallocate vectors.

  time_beg = env->synced_time();
  GMVectors_destroy(vectors, env);
  GMDecompMgr_destroy(dm, env);
  time_end = env->synced_time();
  vctime += time_end - time_beg;

  // Perform some checks.

  COMET_INSIST(env->cpu_mem_local() == 0);
  COMET_INSIST(env->gpu_mem_local() == 0);

  size_t num_written = 0;
  if (env->is_proc_active()) {
    size_t num_metric_items_computed = 0;
    COMET_MPI_SAFE_CALL(MPI_Allreduce(&num_metric_items_local_computed,
      &num_metric_items_computed, 1, MPI_UNSIGNED_LONG_LONG, MPI_SUM,
      env->comm_repl_vector()));

    COMET_MPI_SAFE_CALL(MPI_Allreduce(&num_local_written, &num_written, 1,
      MPI_UNSIGNED_LONG_LONG, MPI_SUM, env->comm_repl_vector()));

    if (env->num_way() == NumWay::_2 && env->all2all() && !env->is_shrink() &&
        do_.phase_min_0based==0 && do_.phase_max_0based==env->num_phase() - 1) {
      COMET_INSIST(num_metric_items_computed ==
                   env->num_metric_items_per_metric() * (
                   (do_.num_vector) * (size_t)
                   (do_.num_vector - 1) / 2 ) );
    }

    if (env->num_way() == NumWay::_3 && env->all2all() && !env->is_shrink() &&
        do_.phase_min_0based==0 && do_.phase_max_0based==env->num_phase() - 1 &&
        do_.stage_min_0based==0 && do_.stage_max_0based==env->num_stage() - 1) {
      COMET_INSIST(num_metric_items_computed ==
                   env->num_metric_items_per_metric() * (
                     (do_.num_vector) * (size_t)
                     (do_.num_vector - 1) * (size_t)
                     (do_.num_vector - 2) / 6 ) );
    }
  }

  if(env->print_details()) printf("Finishing CoMet run\n");

  double total_time_end = env->synced_time();
  double tottime = total_time_end - total_time_beg;

  // Output run information.

  print_output(do_print, do_detailed, cksum, *env, do_.metrics_file_path_stub, num_written,
    vctime, mctime, cmtime, cktime, intime, outtime, looptime, tottime);
    
  // Output a local checksum, for testing purposes.

  if (false) {
    // One more sync before checking num_correct, to allow flush of output.
    env->synced_time();
    if (do_.checksum && env->is_proc_active() && do_.verbosity > 0) {
      printf("local checksum: ");
      cksum_local.print(*env);
      printf("\n");
    }
  }
  env->synced_time();

  // Validation: check for any wrong answers.

  if (do_.num_incorrect) {
    const size_t hnlen = 256;
    char hn[hnlen];
    gethostname(hn, hnlen);
    int rank = 0;
    COMET_MPI_SAFE_CALL(MPI_Comm_rank(MPI_COMM_WORLD, &rank));

    fprintf(stderr, "Error: incorrect results found.  num_incorrect  %zu  "
           "max_incorrect_diff  %e  hostname  %s  rank  %i\n",
           do_.num_incorrect, do_.max_incorrect_diff, hn, rank);
  }

  COMET_INSIST(do_.num_incorrect == 0);

  if(env->print_details()) printf("Finished CoMet run\n");

  // Finalize.

  if (env_local) {
    delete env_local;
  }

  cksum_result.copy(cksum);
}

//=============================================================================

} // namespace comet

//-----------------------------------------------------------------------------<|MERGE_RESOLUTION|>--- conflicted
+++ resolved
@@ -676,12 +676,8 @@
       num_metric_items_local_computed += metrics->num_metric_items_local_computed;
 
       // Output results.
-<<<<<<< HEAD
       if(env->print_details()) printf("Outputting results\n");
-=======
-
-
->>>>>>> 076ab56c
+
       time_beg = env->synced_time();
       metrics_io.write(*metrics);
       if (BuildHas::DEBUG) {
@@ -700,11 +696,7 @@
       }
 
       // Compute checksum.
-<<<<<<< HEAD
-=======
-
-
->>>>>>> 076ab56c
+
       if (do_.checksum) {
         if(env->print_details()) printf("Computing checksum\n");
         time_beg = env->synced_time();
