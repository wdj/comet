//-----------------------------------------------------------------------------
/*!
 * \file   compute_metrics_2way.cc
 * \author Wayne Joubert
 * \date   Thu Jan  7 10:21:09 EST 2016
 * \brief  Calculate metrics, 2-way.
 */
//-----------------------------------------------------------------------------
/*-----------------------------------------------------------------------------

Copyright 2020, UT-Battelle, LLC

Redistribution and use in source and binary forms, with or without
modification, are permitted provided that the following conditions are met:

1. Redistributions of source code must retain the above copyright notice, this
list of conditions and the following disclaimer.

2. Redistributions in binary form must reproduce the above copyright notice,
this list of conditions and the following disclaimer in the documentation
and/or other materials provided with the distribution.

THIS SOFTWARE IS PROVIDED BY THE COPYRIGHT HOLDERS AND CONTRIBUTORS "AS IS"
AND ANY EXPRESS OR IMPLIED WARRANTIES, INCLUDING, BUT NOT LIMITED TO, THE
IMPLIED WARRANTIES OF MERCHANTABILITY AND FITNESS FOR A PARTICULAR PURPOSE ARE
DISCLAIMED. IN NO EVENT SHALL THE COPYRIGHT HOLDER OR CONTRIBUTORS BE LIABLE
FOR ANY DIRECT, INDIRECT, INCIDENTAL, SPECIAL, EXEMPLARY, OR CONSEQUENTIAL
DAMAGES (INCLUDING, BUT NOT LIMITED TO, PROCUREMENT OF SUBSTITUTE GOODS OR
SERVICES; LOSS OF USE, DATA, OR PROFITS; OR BUSINESS INTERRUPTION) HOWEVER
CAUSED AND ON ANY THEORY OF LIABILITY, WHETHER IN CONTRACT, STRICT LIABILITY,
OR TORT (INCLUDING NEGLIGENCE OR OTHERWISE) ARISING IN ANY WAY OUT OF THE USE
OF THIS SOFTWARE, EVEN IF ADVISED OF THE POSSIBILITY OF SUCH DAMAGE.

-----------------------------------------------------------------------------*/

#include "string.h"

#include "env.hh"
#include "linalg.hh"
#include "magma_wrapper.hh"
#include "mirrored_buf.hh"
#include "vectors.hh"
#include "metrics.hh"
#include "vector_sums.hh"
#include "comm_xfer_utils.hh"
#include "compute_metrics_2way_block.hh"
#include "compute_metrics_2way.hh"

//=============================================================================

namespace comet {

//-----------------------------------------------------------------------------
/// \brief Constructor for ComputeMetrics2Way class.

ComputeMetrics2Way::ComputeMetrics2Way(GMDecompMgr& dm, CEnv& env)
  : env_(env) 
  , vectors_01_{}
  , metrics_buf_0_(env)
  , metrics_buf_1_(env)
  , metrics_buf_01_{&metrics_buf_0_, &metrics_buf_1_}
  , vectors_buf_(env)
  , metrics_tmp_buf_(env)
  , vector_sums_onproc_(dm.num_vector_local, env)
  , vector_sums_offproc_0_(env.all2all() ? dm.num_vector_local : 0, env)
  , vector_sums_offproc_1_(env.all2all() ? dm.num_vector_local : 0, env)
  , vector_sums_offproc_01_{&vector_sums_offproc_0_, &vector_sums_offproc_1_} {
  COMET_INSIST(env_.is_proc_active());

  if (!env_.all2all())
    return;

  if(env.print_details()) printf("Creating ComputeMetrics2Way\n");

  for (int i = 0; i < NUM_BUF; ++i) {
    GMVectors_create_with_buf(&vectors_01_[i], env_.data_type_vectors(),
      &dm, &env_);
    metrics_buf_01_[i]->allocate(dm.num_vector_local, dm.num_vector_local);
  }

  vectors_buf_.allocate(dm.num_packedfield_local, dm.num_vector_local);

  if (env_.do_reduce())
    metrics_tmp_buf_.allocate(dm.num_vector_local, dm.num_vector_local);
}

//-----------------------------------------------------------------------------
/// \brief Destructor for ComputeMetrics2Way class.

ComputeMetrics2Way::~ComputeMetrics2Way() {
  COMET_INSIST(env_.is_proc_active());

  if (!env_.all2all())
    return;

  for (int i = 0; i < NUM_BUF; ++i) {
    GMVectors_destroy(&vectors_01_[i], &env_);
  }
}

//-----------------------------------------------------------------------------
/// \brief Perform the 2-way metrics computation.

void ComputeMetrics2Way::compute(GMMetrics& metrics, GMVectors& vectors) {
  COMET_INSIST(env_.is_proc_active());

  if (!env_.all2all()) {
    compute_notall2all_(metrics, vectors);
  } else {
    compute_all2all_(metrics, vectors);
  }
}

//-----------------------------------------------------------------------------
/// \brief Perform the 2-way metrics computation, non-all2all case.

void ComputeMetrics2Way::compute_notall2all_(GMMetrics& metrics,
                                             GMVectors& vectors) {
  COMET_INSIST(!env_.all2all());

  if(env_.print_details()) printf("In compute_notall2all\n");

  //---------------
  // Denominator
  //---------------

  vector_sums_onproc_.compute(vectors);

  //---------------
  // Numerator
  //---------------

  //MagmaWrapper::initialize(env_);
  MagmaWrapper magma_wrapper(env_);

  {

  const int nvl = vectors.num_vector_local;
  const int npvfl = vectors.num_packedval_field_local;

  // Allocate memory for vectors and for result 

  MirroredBuf vectors_buf(npvfl, nvl, env_);

  MirroredBuf metrics_buf(nvl, nvl, env_);

  MirroredBuf metrics_tmp_buf(env_);
  if (env_.do_reduce())
    metrics_tmp_buf.allocate(nvl, nvl);

  MirroredBuf* metrics_buf_ptr =
      env_.do_reduce() ?  &metrics_tmp_buf : &metrics_buf;

  // Copy in vectors

  gm_vectors_to_buf(&vectors_buf, &vectors, &env_);

  // Send vectors to GPU

  vectors_buf.to_accel();

  ComputeMetrics2WayBlock::compute_nums_start(
    &vectors, &vectors, &metrics, &vectors_buf,
     &vectors_buf, metrics_buf_ptr,
     &vector_sums_onproc_,
     &vector_sums_onproc_,
     env_.proc_num_vector(),
     true, magma_wrapper, &env_);

  ComputeMetrics2WayBlock::compute_nums_wait(
    &vectors, &vectors, &metrics, &vectors_buf,
    &vectors_buf, metrics_buf_ptr,
    &vector_sums_onproc_,
    &vector_sums_onproc_,
    env_.proc_num_vector(),
    true, &env_);

  // Copy result from GPU

  metrics_buf_ptr->from_accel();
  gm_metrics_pad_adjust(&metrics, metrics_buf_ptr, &env_);

  // Do reduction across field procs if needed

  gm_reduce_metrics(&metrics, &metrics_buf, metrics_buf_ptr, &env_);

  // Combine

  ComputeMetrics2WayBlock::finalize(&metrics, &metrics_buf,
                                    &vector_sums_onproc_, &vector_sums_onproc_,
                                    env_.proc_num_vector(), true, &env_);

  //---------------
  // Terminations
  //---------------

  }

<<<<<<< HEAD
  MagmaWrapper::finalize(env_);
  if(env_.print_details()) printf("Done in compute_notall2all\n");
=======
  //MagmaWrapper::finalize(env_);
>>>>>>> 7958d879
}

//=============================================================================
/// \brief Perform the 2-way metrics computation, all2all case.

void ComputeMetrics2Way::compute_all2all_(GMMetrics& metrics,
                                          GMVectors& vectors) {
  COMET_INSIST(env_.all2all());

  if(env_.print_details()) printf("In compute_all2all\n");

  // Initializations

  const int num_block = env_.num_block_vector();
  const int i_block = env_.proc_num_vector();

  //MagmaWrapper::initialize(env_);
  MagmaWrapper magma_wrapper(env_);

  // Create double buffer of vectors objects for send/recv

  // Allocate GPU buffers
  // To overlap transfers with compute, set up double buffers for the
  // vectors sent to the GPU and the metrics received from the GPU.

  // Result matrix is diagonal block and half the blocks to the right
  // (including wraparound to left side of matrix when appropriate).
  // For even number of vector blocks, block rows of lower half of matrix
  //  have one less block to make correct count.

  const int num_proc_r = env_.num_proc_repl();
  const int proc_num_r = env_.proc_num_repl();

  // Flatten the proc_vector and proc_repl indices into a single index.

  const int num_proc_rv = num_block * num_proc_r;
  const int proc_num_rv = proc_num_r + num_proc_r * i_block;

  MPI_Request mpi_requests[2] = {MPI_REQUEST_NULL, MPI_REQUEST_NULL};

  // Prepare for loop over blocks of result.

  /* Summary of the opertions in this loop:

    send VECTORS next step start
    recv VECTORS next step start
    set VECTORS this step wait
    compute numerators start
    get METRICS prev step wait
    combine prev step wait (GPU case)
    recv VECTORS next step wait
    set VECTORS next step start
    compute numerators wait
    get METRICS this step start
    compute denominators
    combine this step (CPU case)
    send VECTORS next step wait

  */

  // Add extra step at begin/end to fill/drain pipeline.

  const int extra_step = 1;

  // Lowest/highest (block) diag to be computed for this phase,
  // measured from (block) main diag.
  // For all repl procs.

  const int j_i_offset_min = gm_bdiag_computed_min(&env_);
  const int j_i_offset_max = gm_bdiag_computed_max(&env_);
  const int j_i_offset_this_row_max = gm_block_computed_this_row_max(&env_);

  const int num_bdiag_computed = j_i_offset_max - j_i_offset_min;

  // Num steps to take to compute blocks
  // (note: at each step, num_proc_r processors each compute a block)
  // NOTE: num_step should be consistent within same proc_r.

  const int num_step = utils::ceil(num_bdiag_computed, num_proc_r);

  typedef struct {
    GMVectors* vectors_right;
    MirroredBuf* vectors_right_buf;
    MirroredBuf* metrics_buf;
    VectorSums* vector_sums_right;
    bool is_compute_step;
    bool is_first_compute_step;
    bool do_compute_block;
    bool is_main_diag;
    bool is_right_aliased;
    int step_num;
    int index_01;
    int j_i_offset;
    int j_block;
  } LoopVars;

  LoopVars vars = {};
  LoopVars vars_prev = {};
  LoopVars vars_next = {};

  // Use locks to verify no race condition on a buffer.
  // Lock buffer when in use for read or write, unlock when done.

  bool lock_vectors_01_buf_h[2] = {false, false};
  bool lock_vectors_01_buf_d[2] = {false, false};
  bool lock_metrics_buf_01_h[2] = {false, false};
  bool lock_metrics_buf_01_d[2] = {false, false};
  bool lock_vectors_buf_h = false;
  bool lock_vectors_buf_d = false;
  //bool lock_metrics_tmp_buf_d = false; // Not needed
  bool lock_metrics_tmp_buf_h = false;

  //========================================
  for (int step_num = 0-extra_step; step_num < num_step+extra_step; ++step_num){
  //========================================

    // Set per-step variables

    vars_prev = vars;
    vars = vars_next;

    vars_next.step_num = step_num + 1;
    vars_next.is_compute_step = vars_next.step_num >= 0 &&
                                vars_next.step_num < num_step;
    vars_next.is_first_compute_step = vars_next.step_num == 0;
    vars_next.index_01 = utils::mod_i(vars_next.step_num, 2);
    vars_next.j_i_offset = j_i_offset_min + vars_next.step_num * num_proc_r
                           + proc_num_r;
    vars_next.is_main_diag = vars_next.j_i_offset == 0;
    vars_next.j_block = utils::mod_i(i_block + vars_next.j_i_offset, num_block);
    vars_next.do_compute_block = vars_next.is_compute_step &&
                   vars_next.j_i_offset < j_i_offset_this_row_max;

    // Pointers to left/right-side vecs.
    // Here we are computing V^T W, for V, W containing column vectors.

    vars_next.is_right_aliased = vars_next.is_main_diag;

    GMVectors* vectors_left = &vectors;
    vars_next.vectors_right = vars_next.is_right_aliased ?
      vectors_left : &vectors_01_[vars_next.index_01];

    MirroredBuf* vectors_left_buf = &vectors_buf_;
    vars_next.vectors_right_buf = vars_next.is_right_aliased ?
      vectors_left_buf : vectors_01_[vars_next.index_01].buf;

    VectorSums* vector_sums_left = &vector_sums_onproc_;
    vars_next.vector_sums_right = vars_next.is_right_aliased ?
      vector_sums_left : vector_sums_offproc_01_[vars_next.index_01];

    // Pointer to metrics buffer

    vars_next.metrics_buf = metrics_buf_01_[vars_next.index_01];

    // Set up lock aliases

    bool& lock_metrics_buf_ptr_h_prev
                                  = lock_metrics_buf_01_h[vars_prev.index_01];
    bool& lock_metrics_buf_ptr_d_prev
                                  = lock_metrics_buf_01_d[vars_prev.index_01];

    bool& lock_metrics_buf_ptr_h = lock_metrics_buf_01_h[vars.index_01];
    bool& lock_metrics_buf_ptr_d = lock_metrics_buf_01_d[vars.index_01];

    bool& lock_vectors_left_buf_h = lock_vectors_buf_h;
    bool& lock_vectors_left_buf_d = lock_vectors_buf_d;

    bool& lock_vectors_right_buf_h_next = vars_next.is_right_aliased ?
      lock_vectors_left_buf_h : lock_vectors_01_buf_h[vars_next.index_01];

    bool& lock_vectors_right_buf_d_next = vars_next.is_right_aliased ?
      lock_vectors_left_buf_d : lock_vectors_01_buf_d[vars_next.index_01];

    bool& lock_vectors_right_buf_h = vars.is_right_aliased ?
      lock_vectors_left_buf_h : lock_vectors_01_buf_h[vars.index_01];

    bool& lock_vectors_right_buf_d = vars.is_right_aliased ?
      lock_vectors_left_buf_d : lock_vectors_01_buf_d[vars.index_01];

    // Prepare for sends/recvs: procs for communication

    const int proc_send = utils::mod_i(proc_num_rv
        - vars_next.j_i_offset*num_proc_r, num_proc_rv);

    const int proc_recv = utils::mod_i(proc_num_rv
        + vars_next.j_i_offset*num_proc_r, num_proc_rv);

    const bool comm_with_self = vars_next.is_main_diag;

    // Initiate sends/recvs for vecs needed on next step

    if (vars_next.is_compute_step && ! comm_with_self) {
      const int mpi_tag = step_num + 1;
      // NOTE: the following order helps performance
      COMET_INSIST((!vars_next.is_right_aliased) &&
               "Next step should always compute off-diag block.");
      lock(lock_vectors_right_buf_h_next);
      mpi_requests[1] = gm_recv_vectors_start(vars_next.vectors_right,
                                              proc_recv, mpi_tag, &env_);
      mpi_requests[0] = gm_send_vectors_start(vectors_left,
                                              proc_send, mpi_tag, &env_);
    }

    // Send right vectors to GPU end

    if (vars.is_compute_step && vars.do_compute_block &&
        ! vars.is_right_aliased) {
      vars.vectors_right_buf->to_accel_wait();
      unlock(lock_vectors_right_buf_h);
      unlock(lock_vectors_right_buf_d);
    }

    // First step (for any repl or phase): send (left) vecs to GPU

    if (vars_next.is_first_compute_step) {
      lock(lock_vectors_left_buf_h);
      gm_vectors_to_buf(vectors_left_buf, vectors_left, &env_);
      lock(lock_vectors_left_buf_d);
      vectors_left_buf->to_accel_start();
      // TODO: examine whether overlap possible.
      // May not be possible for general repl and phase (??).
      vectors_left_buf->to_accel_wait();
      unlock(lock_vectors_left_buf_h);
      unlock(lock_vectors_left_buf_d);
    }

    // Compute sums for denominators

    //const int compute_sums_this = CEnv_is_ppc64() ? 1 : 2;
    const int compute_sums_this = 0; //FIX env_.is_threshold_tc() ? 0 : 1;

    if (0 == compute_sums_this) { // needed here for is_threshold_tc
      if (vars.is_compute_step && vars.do_compute_block) {
        //TODO: possibly move this
        if (vars.is_first_compute_step) {
          vector_sums_left->compute(*vectors_left);
        }
        if (! vars.is_main_diag) {
          vars.vector_sums_right->compute(*vars.vectors_right);
        }
      }
    }

    // Commence numerators computation

    if (vars.is_compute_step && vars.do_compute_block) {
      lock(lock_vectors_left_buf_d);
      if (! vars.is_right_aliased) {
        lock(lock_vectors_right_buf_d);
      }
      lock(lock_metrics_buf_ptr_d);
      if(env_.print_details()) printf("Calling proc_nums_start\n");
      ComputeMetrics2WayBlock::compute_nums_start(
        vectors_left, vars.vectors_right, &metrics,
        vectors_left_buf, vars.vectors_right_buf, vars.metrics_buf,
        vector_sums_left, vars.vector_sums_right,
<<<<<<< HEAD
        vars.j_block, vars.is_main_diag, &env_);
      if(env_.print_details()) printf("Done calling proc_nums_start\n");
=======
        vars.j_block, vars.is_main_diag, magma_wrapper, &env_);
>>>>>>> 7958d879
    }

    // GPU case: wait for prev step get metrics to complete, then combine.
    // Note this is hidden under GPU computation

    if (env_.is_using_linalg()) {
      if (vars_prev.is_compute_step && vars_prev.do_compute_block) {
        vars_prev.metrics_buf->from_accel_wait();
        unlock(lock_metrics_buf_ptr_d_prev);
        unlock(lock_metrics_buf_ptr_h_prev);
        lock(lock_metrics_buf_ptr_h_prev);
        gm_metrics_pad_adjust(&metrics, vars_prev.metrics_buf, &env_);
        unlock(lock_metrics_buf_ptr_h_prev);

        //TODO: remove need to allocate metrics_tmp_buf device array
        MirroredBuf* metrics_buf_prev_ptr =
            env_.do_reduce() ?  &metrics_tmp_buf_ : vars_prev.metrics_buf;

        lock(lock_metrics_buf_ptr_h_prev); // semantics not perfect but ok

        if (env_.do_reduce()) {
          lock(lock_metrics_tmp_buf_h);
          gm_reduce_metrics(&metrics, metrics_buf_prev_ptr,
                            vars_prev.metrics_buf, &env_);
        }

        if(env_.print_details()) printf("Calling Block::finalize\n");
        ComputeMetrics2WayBlock::finalize(
          &metrics, metrics_buf_prev_ptr,
          vector_sums_left, vars_prev.vector_sums_right,
          vars_prev.j_block,
          vars_prev.is_main_diag, &env_);
        if(env_.print_details()) printf("Done calling Block::finalize\n");

        unlock(lock_metrics_buf_ptr_h_prev); // semantics not perfect but ok

        if (env_.do_reduce()) {
          unlock(lock_metrics_tmp_buf_h);
        }
      }
    }

    // ISSUE: it may be possible to increase performance by swapping the
    // some code blocks below and the one code block above.  It depends
    // on the relative speeds.  If these would be put in two different
    // CPU threads, then it wouldn't matter.

    // Compute sums for denominators

    if (1 == compute_sums_this) { // put it here for speed on this arch
      if (vars.is_compute_step && vars.do_compute_block) {
        //TODO: possibly move this
        if (vars.is_first_compute_step) {
          vector_sums_left->compute(*vectors_left);
        }
        if (! vars.is_main_diag) {
          vars.vector_sums_right->compute(*vars.vectors_right);
        }
      }
    }

    // Wait for recvs to complete

    if (vars_next.is_compute_step && ! comm_with_self) {
      gm_recv_vectors_wait(&(mpi_requests[1]), &env_);
      COMET_INSIST((!vars_next.is_right_aliased) &&
               "Next step should always compute off-diag block.");
      unlock(lock_vectors_right_buf_h_next);
    }

    // Send right vectors for next step to GPU start

    if (vars_next.is_compute_step && vars_next.do_compute_block &&
        ! vars_next.is_right_aliased) {
      // ISSUE: make sure not necessary if vars_next.is_right_aliased
      lock(lock_vectors_right_buf_h_next);
      lock(lock_vectors_right_buf_d_next);
      vars_next.vectors_right_buf->to_accel_start();
    }

    // Wait for numerators computation to complete

    if (vars.is_compute_step && vars.do_compute_block) {
      if(env_.print_details()) printf("Calling compute_nums_wait\n");
      ComputeMetrics2WayBlock::compute_nums_wait(
        vectors_left, vars.vectors_right, &metrics,
        vectors_left_buf, vars.vectors_right_buf, vars.metrics_buf,
        vector_sums_left, vars.vector_sums_right,
        vars.j_block, vars.is_main_diag, &env_);
      if(env_.print_details()) printf("Done calling compute_nums_wait\n");
      unlock(lock_vectors_left_buf_d);
      if (! vars.is_right_aliased) {
        unlock(lock_vectors_right_buf_d);
      }
      unlock(lock_metrics_buf_ptr_d);
    }

    // Commence copy of completed numerators back from GPU

    if (vars.is_compute_step && vars.do_compute_block) {
      lock(lock_metrics_buf_ptr_h);
      lock(lock_metrics_buf_ptr_d);
      vars.metrics_buf->from_accel_start();
    }

    // Compute sums for denominators

    if (2 == compute_sums_this) { // put it here for speed on this arch
      if (vars.is_compute_step && vars.do_compute_block) {
        //TODO: possibly move this
        if (vars.is_first_compute_step) {
          vector_sums_left->compute(*vectors_left);
        }
        if (! vars.is_main_diag) {
          vars.vector_sums_right->compute(*vars.vectors_right);
        }
      }
    }

    // CPU case: combine numerators, denominators to obtain final result

    if (!env_.is_using_linalg()) {
      if (vars.is_compute_step && vars.do_compute_block) {
        vars.metrics_buf->from_accel_wait(); // NO-OP
        unlock(lock_metrics_buf_ptr_d);
        unlock(lock_metrics_buf_ptr_h);
        lock(lock_metrics_buf_ptr_h);
        if(env_.print_details()) printf("Calling 2nd Block::finalize\n");
        ComputeMetrics2WayBlock::finalize(
          &metrics, vars.metrics_buf, vector_sums_left,
          vars.vector_sums_right, vars.j_block,
          vars.is_main_diag, &env_);
        if(env_.print_details()) printf("Done calling 2nd Block::finalize\n");
        unlock(lock_metrics_buf_ptr_h);
      }
    }

    // Wait for sends to complete

    if (vars_next.is_compute_step && ! comm_with_self) {
      gm_send_vectors_wait(&(mpi_requests[0]), &env_);
    }

  //========================================
  } // step_num
  //========================================

  //---------------
  // Terminations
  //---------------

  for (int i=0; i<2; ++i) {
    COMET_INSIST(!lock_vectors_01_buf_h[i]);
    COMET_INSIST(!lock_vectors_01_buf_d[i]);
    COMET_INSIST(!lock_metrics_buf_01_h[i]);
    COMET_INSIST(!lock_metrics_buf_01_d[i]);
  }
  COMET_INSIST(!lock_vectors_buf_h);
  COMET_INSIST(!lock_vectors_buf_d);
  COMET_INSIST(!lock_metrics_tmp_buf_h);

<<<<<<< HEAD
  MagmaWrapper::finalize(env_);

  if(env_.print_details()) printf("Done in compute_all2all\n");
=======
  //MagmaWrapper::finalize(env_);
>>>>>>> 7958d879
}

//=============================================================================

} // namespace comet

//-----------------------------------------------------------------------------
<|MERGE_RESOLUTION|>--- conflicted
+++ resolved
@@ -196,12 +196,8 @@
 
   }
 
-<<<<<<< HEAD
-  MagmaWrapper::finalize(env_);
+  //MagmaWrapper::finalize(env_);
   if(env_.print_details()) printf("Done in compute_notall2all\n");
-=======
-  //MagmaWrapper::finalize(env_);
->>>>>>> 7958d879
 }
 
 //=============================================================================
@@ -458,12 +454,8 @@
         vectors_left, vars.vectors_right, &metrics,
         vectors_left_buf, vars.vectors_right_buf, vars.metrics_buf,
         vector_sums_left, vars.vector_sums_right,
-<<<<<<< HEAD
-        vars.j_block, vars.is_main_diag, &env_);
+        vars.j_block, vars.is_main_diag, magma_wrapper, &env_);
       if(env_.print_details()) printf("Done calling proc_nums_start\n");
-=======
-        vars.j_block, vars.is_main_diag, magma_wrapper, &env_);
->>>>>>> 7958d879
     }
 
     // GPU case: wait for prev step get metrics to complete, then combine.
@@ -625,13 +617,8 @@
   COMET_INSIST(!lock_vectors_buf_d);
   COMET_INSIST(!lock_metrics_tmp_buf_h);
 
-<<<<<<< HEAD
-  MagmaWrapper::finalize(env_);
-
+  //MagmaWrapper::finalize(env_);
   if(env_.print_details()) printf("Done in compute_all2all\n");
-=======
-  //MagmaWrapper::finalize(env_);
->>>>>>> 7958d879
 }
 
 //=============================================================================
