--- conflicted
+++ resolved
@@ -236,29 +236,25 @@
 template<> struct CutlassSettings<TCSubmethod::_INT4>
   : public CutlassArch,
            CutlassOpClassTensorOp,
-<<<<<<< HEAD
 #          if COMET_COMPUTE_CAPABILITY != 750
-             CutlassThreadblockShape<128,256,256>,
-             CutlassWarpShape<64,64,256>,
-             CutlassInstructionShape<16,8,64> {};
+             CutlassThreadblockShape<128, 256, 256>,
+             CutlassWarpShape<64, 64, 256>,
+             CutlassInstructionShape<16, 8, 64> {};
 #          else
-             CutlassThreadblockShape<128,256,128>,
-             CutlassWarpShape<64,64,128>,
-             CutlassInstructionShape<8,8,32> {};
+             CutlassThreadblockShape<128, 256, 128>,
+             CutlassWarpShape<64, 64, 128>,
+             CutlassInstructionShape<8, 8, 32> {};
 #          endif
-=======
-           CutlassThreadblockShape<128, 256, 256>,
-           CutlassWarpShape<64, 64, 256>,
-           CutlassInstructionShape<16, 8, 64> {};
->>>>>>> 8f3f3057
 
 template<> struct CutlassSettings<TCSubmethod::_INT8>
   : public CutlassArch,
            CutlassOpClassTensorOp,
-<<<<<<< HEAD
-           CutlassThreadblockShape<128,256,64>,
-           CutlassWarpShape<64,64,64>,
-           CutlassInstructionShape<16,8,32> {};
+           //CutlassThreadblockShape<128, 256, 64>,
+           //CutlassWarpShape<64, 64, 64>,
+           //CutlassInstructionShape<16, 8, 32> {};
+           CutlassThreadblockShape<128, 256, 128>,
+           CutlassWarpShape<64, 64, 128>,
+           CutlassInstructionShape<16, 8, 32> {};
 
 template<> struct CutlassSettings<TCSubmethod::_B1_75>
   : public CutlassArch,
@@ -269,31 +265,6 @@
            CutlassThreadblockShape<64,64,512>,
            CutlassWarpShape<32,32,512>,
            CutlassInstructionShape<8,8,128> {};
-
-           //CutlassThreadblockShape<128,256,256>, CutlassWarpShape<64,64,256>, CutlassInstructionShape<16,8,64> {}; // 959 TOps
-           //CutlassThreadblockShape<256,128,256>, CutlassWarpShape<64,64,256>, CutlassInstructionShape<16,8,64> {}; // 575 TOps
-           //CutlassThreadblockShape<128,128,256>, CutlassWarpShape<64,64,256>, CutlassInstructionShape<16,8,64> {}; // 600 TOps
-           //CutlassThreadblockShape<256,64,256>, CutlassWarpShape<64,64,256>, CutlassInstructionShape<16,8,64> {}; // 316 TOps
-           //CutlassThreadblockShape<64,256,256>, CutlassWarpShape<64,64,256>, CutlassInstructionShape<16,8,64> {}; // 849 TOps
-           //CutlassThreadblockShape<64,128,256>, CutlassWarpShape<32,64,256>, CutlassInstructionShape<16,8,64> {}; // 549 TOps
-           //CutlassThreadblockShape<128,64,256>, CutlassWarpShape<64,32,256>, CutlassInstructionShape<16,8,64> {}; // 309 TOps
-           //CutlassThreadblockShape<64,64,256>, CutlassWarpShape<32,32,256>, CutlassInstructionShape<16,8,64> {}; // 307 TOps
-
-           //CutlassThreadblockShape<128,256,128>, CutlassWarpShape<64,64,128>, CutlassInstructionShape<16,8,64> {}; // 560 TOps
-           //CutlassThreadblockShape<256,128,128>, CutlassWarpShape<64,64,128>, CutlassInstructionShape<16,8,64> {}; // 362 TOps
-           //CutlassThreadblockShape<128,128,128>, CutlassWarpShape<64,64,128>, CutlassInstructionShape<16,8,64> {}; // 344 TOps
-           //CutlassThreadblockShape<256,64,128>, CutlassWarpShape<64,64,128>, CutlassInstructionShape<16,8,64> {}; // 198 TOps
-           //CutlassThreadblockShape<64,256,128>, CutlassWarpShape<64,64,128>, CutlassInstructionShape<16,8,64> {}; // 460 TOps
-           //CutlassThreadblockShape<64,128,128>, CutlassWarpShape<32,64,128>, CutlassInstructionShape<16,8,64> {}; // 319 TOps
-           //CutlassThreadblockShape<128,64,128>, CutlassWarpShape<64,32,128>, CutlassInstructionShape<16,8,64> {}; // 191 TOps
-           //CutlassThreadblockShape<64,64,128>, CutlassWarpShape<32,32,128>, CutlassInstructionShape<16,8,64> {}; // 189 TOps
-=======
-           //CutlassThreadblockShape<128, 256, 64>,
-           //CutlassWarpShape<64, 64, 64>,
-           //CutlassInstructionShape<16, 8, 32> {};
-           CutlassThreadblockShape<128, 256, 128>,
-           CutlassWarpShape<64, 64, 128>,
-           CutlassInstructionShape<16, 8, 32> {};
 
            //CutlassThreadblockShape<128, 256, 256>, CutlassWarpShape<64, 64, 256>, CutlassInstructionShape<16, 8, 64> {}; // 959 TOps
            //CutlassThreadblockShape<256, 128, 256>, CutlassWarpShape<64, 64, 256>, CutlassInstructionShape<16, 8, 64> {}; // 575 TOps
@@ -312,7 +283,6 @@
            //CutlassThreadblockShape<64, 128, 128>, CutlassWarpShape<32, 64, 128>, CutlassInstructionShape<16, 8, 64> {}; // 319 TOps
            //CutlassThreadblockShape<128, 64, 128>, CutlassWarpShape<64, 32, 128>, CutlassInstructionShape<16, 8, 64> {}; // 191 TOps
            //CutlassThreadblockShape<64, 64, 128>, CutlassWarpShape<32, 32, 128>, CutlassInstructionShape<16, 8, 64> {}; // 189 TOps
->>>>>>> 8f3f3057
 
 //-----------------------------------------------------------------------------
 
